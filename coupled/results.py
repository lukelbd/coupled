#!/usr/bin/env python3
"""
Data utilities for loading coupled model output.
"""
import itertools
import json
import re
from pathlib import Path

import climopy as climo  # noqa: F401  # add accessor
import numpy as np
import pandas as pd
import xarray as xr
import metpy.calc as mcalc
import metpy.units as munits
from climopy import diff, const, ureg
from icecream import ic  # noqa: F401

from cmip_data.feedbacks import FEEDBACK_DESCRIPTIONS
from cmip_data.internals import ENSEMBLES_FLAGSHIP
from cmip_data.internals import Database, glob_files, _item_dates, _parse_constraints
from cmip_data.utils import assign_dates, load_file

__all__ = [
    'open_dataset',
    'climate_datasets',
    'feedback_datasets',
    'feedback_datasets_json',
    'feedback_datasets_text',
]

# Regular expressions
# NOTE: This omits the final possible suffixes e.g. '_lam' or '_ecs'. The
# specifiers relevant for use are in groups \1, \3, \5, and \6.
# NOTE: Here direction 'e' stands for effective forcing and 'r' stands for
# radiative response (i.e. net minus effective forcing). This is good idea.
REGEX_EXP = re.compile(r'([a-df-zA-DF-Z]+)([-+]?[0-9]+)')
REGEX_FLUX = re.compile(r'(\A|[^_]*)(_?r)([lsf])([udner])([tsa])(cs|ce|)')
REGEX_DIREC = re.compile(r'(upwelling|downwelling|outgoing|incident)')
REGEX_TRANSPORT = re.compile(r'(mse|total)')

# Keyword arguments
# NOTE: Period keys are outdated, currently only used with previous 'slope'
# feedback files but for climate data simply load monthly data, average later.
KEYS_PERIODS = ('annual', 'seasonal', 'monthly')
KEYS_REGIONS = ('point', 'latitude', 'hemisphere')
KEYS_RANGES = ('early', 'late', 'historical', 'alternative')
KEYS_FEEDBACKS = ('parts_erf', 'parts_wav', 'parts_clear', 'parts_kernels', 'parts_planck', 'parts_relative', 'parts_absolute')  # noqa: E501
KEYS_ENERGY = ('drop_clear', 'drop_directions', 'skip_solar')
KEYS_TRANSPORT = ('parts_local', 'parts_eddies', 'parts_static', 'parts_fluxes')
KEYS_VERSION = ('implicit', 'alternative', 'explicit', 'drop_components')
KEYS_MOIST = ('parts_cloud', 'parts_precip', 'parts_phase')

# Models to skip
# NOTE: Went through trouble of processing these models but cannot compute cloud
# feedbacks... would be confusing to include them in net feedback analyses but
# exclude them from cloud feedback analyses. Skip until they provide more data.
MODELS_SKIP = (
    'MCM-UA-1-0',
    'FIO-ESM-2-0',
)

# Levels for the MultiIndex feedback version coordinate
# NOTE: Currently years for 'ratio' type feedbacks always correspond to the abrupt4xCO2
# climate average; the pre-industrial climate average is always over the full 150 years.
VERSION_LEVELS = (
    'source',
    'style',
<<<<<<< HEAD
    'region',
    'start',  # initial year of regression or 'forced' climate average
=======
    'start',  # iniital year of regression or 'forced' climate average
>>>>>>> 129cf34a
    'stop',  # final year of regression or 'forced' climate average
    'region',
)

# Levels for the MultiIndex coordinate 'facets'.
# NOTE: Previously renamed piControl and abrupt-4xCO2 to 'control' and 'response'
# but this was confusing as 'response' sounds like a perturbation (also considered
# 'unperturbed' and 'perturbed'). Now simply use 'picontrol' and 'abrupt4xco2'.
FACETS_LEVELS = (
    'project',
    'model',
    'experiment',
    'ensemble',
)
FACETS_RENAME = {
    'piControl': 'picontrol',
    'control-1950': 'control1950',
    'abrupt4xCO2': 'abrupt4xco2',
    'abrupt-4xCO2': 'abrupt4xco2',
}

# Climate constants
# NOTE: For now use the standard 1e3 kg/m3 water density (i.e. snow and ice terms
# represent melted equivalent depth) but could also use 1e2 kg/m3 snow density where
# relevant. See: https://www.sciencelearn.org.nz/resources/1391-snow-and-ice-density
# NOTE: These entries inform the translation from standard unit strings to short
# names like 'energy flux' and 'energy transport' used in figure functions. In
# future should group all of these into cfvariables with standard units.
CLIMATE_SCALES = {  # scaling prior to final unit transformation
    'prw': 1 / const.rhow,  # water vapor path not precip
    'pr': 1 / const.rhow,
    'prl': 1 / const.rhow,  # derived
    'pri': 1 / const.rhow,
    'ev': 1 / const.rhow,
    'evl': 1 / const.rhow,  # derived
    'evi': 1 / const.rhow,
    'clwvi': 1 / const.rhow,
    'cllvi': 1 / const.rhow,  # derived
    'clivi': 1 / const.rhow,
}
CLIMATE_SHORTS = {
    'K': 'temperature',
    'hPa': 'pressure',
    'dam': 'surface height',
    'mm': 'liquid depth',
    'mm day^-1': 'accumulation',
    'm s^-1': 'wind speed',
    'Pa': 'wind stress',  # default tau units
    'g kg^-1': 'concentration',
    'W m^-2': 'flux',
    'PW': 'transport',
}
CLIMATE_UNITS = {
    'ta': 'K',
    'ts': 'K',
    'hus': 'g kg^-1',
    'huss': 'g kg^-1',
    'hfls': 'W m^-2',
    'hfss': 'W m^-2',
    'prw': 'mm',  # water vapor path not precip
    'pr': 'mm day^-1',
    'prl': 'mm day^-1',  # derived
    'pri': 'mm day^-1',  # renamed
    'ev': 'mm day^-1',  # renamed
    'evl': 'mm day^-1',  # derived
    'evi': 'mm day^-1',  # renamed
    'clwvi': 'mm',
    'cllvi': 'mm',  # derived
    'clivi': 'mm',
    'clw': 'g kg^-1',
    'cll': 'g kg^-1',
    'cli': 'g kg^-1',
    'ua': 'm s^-1',
    'va': 'm s^-1',
    'uas': 'm s^-1',
    'vas': 'm s^-1',
    'tauu': 'Pa',
    'tauv': 'Pa',
    'pbot': 'hPa',
    'ptop': 'hPa',
    'psl': 'hPa',
    'ps': 'hPa',
    'zg': 'dam',
}

# Feedback constants
# NOTE: These are used to both translate tables from external sources into the more
# descriptive naming convention, and to translate inputs to plotting functions for
# convenience (default for each shorthand is to use combined longwave + shortwave toa).
FEEDBACK_SETTINGS = {
    'ecs': ('rfnt_ecs', 'K'),  # zelinka definition
    'tcr': ('rfnt_tcr', 'K'),  # forster definition
    'erf2x': ('rfnt_erf', 'W m^-2'),  # zelinka definition
    'erf4x': ('rfnt_erf', 'W m^-2'),
    'f2x': ('rfnt_erf', 'W m^-2'),  # forster definition
    'f4x': ('rfnt_erf', 'W m^-2'),  # geoffroy definition
    'erf': ('rfnt_erf', 'W m^-2'),  # preferred name last (for reverse translation)
    'net': ('rfnt_lam', 'W m^-2 K^-1'),
    'lw': ('rlnt_lam', 'W m^-2 K^-1'),
    'sw': ('rsnt_lam', 'W m^-2 K^-1'),
    'rho': ('rfnt_rho', 'W m^-2 K^-1'),  # forster definition
    'kap': ('rfnt_kap', 'W m^-2 K^-1'),  # forster definition
    'cs': ('rfntcs_lam', 'W m^-2 K^-1'),
    'swcs': ('rsntcs_lam', 'W m^-2 K^-1'),  # forster definition
    'lwcs': ('rlntcs_lam', 'W m^-2 K^-1'),  # forster definition
    'ce': ('rfntce_lam', 'W m^-2 K^-1'),
    'swce': ('rsntce_lam', 'W m^-2 K^-1'),
    'lwce': ('rlntce_lam', 'W m^-2 K^-1'),
    'cre': ('rfntce_lam', 'W m^-2 K^-1'),  # forster definition
    'swcre': ('rsntce_lam', 'W m^-2 K^-1'),
    'lwcre': ('rlntce_lam', 'W m^-2 K^-1'),
    'cld': ('cl_rfnt_lam', 'W m^-2 K^-1'),  # zelinka definition
    'lwcld': ('cl_rlnt_lam', 'W m^-2 K^-1'),  # zelinka definition
    'swcld': ('cl_rsnt_lam', 'W m^-2 K^-1'),  # zelinka definition
    'ncl': ('ncl_rfnt_lam', 'W m^-2 K^-1'),
    'lwncl': ('ncl_rlnt_lam', 'W m^-2 K^-1'),  # not currently used
    'swncl': ('ncl_rsnt_lam', 'W m^-2 K^-1'),  # not currently used
    'alb': ('alb_rfnt_lam', 'W m^-2 K^-1'),  # zelinka definition (full is 'albedo')
    'atm': ('atm_rfnt_lam', 'W m^-2 K^-1'),
    'pl': ('pl_rfnt_lam', 'W m^-2 K^-1'),  # zelinka definition
    'pl*': ('pl*_rfnt_lam', 'W m^-2 K^-1'),  # zelinka definition
    'lr': ('lr_rfnt_lam', 'W m^-2 K^-1'),  # zelinka definition
    'lr*': ('lr*_rfnt_lam', 'W m^-2 K^-1'),  # zelinka definition
    'wv': ('hus_rfnt_lam', 'W m^-2 K^-1'),  # zelinka definition
    'rh': ('hur_rfnt_lam', 'W m^-2 K^-1'),  # zelinka definition
    'err': ('resid_rfnt_lam', 'W m^-2 K^-1'),  # forster definition
    'resid': ('resid_rfnt_lam', 'W m^-2 K^-1'),  # preferred name last (for reverse translation)  # noqa: E501
}

# Add additional feedback aliases
# NOTE: This is used for plotting stuff and things
_feedback_aliases = {alias: name for alias, (name, _) in FEEDBACK_SETTINGS.items()}
ALIAS_FEEDBACKS = {
    **{f't{alias}': name for alias, name in _feedback_aliases.items()},
    **{f's{alias}': name.replace('t_', 's_') for alias, name in _feedback_aliases.items()},  # noqa: E501
    **{f'a{alias}': name.replace('t_', 'a_') for alias, name in _feedback_aliases.items()},  # noqa: E501
    **_feedback_aliases,
}
FEEDBACK_ALIASES = {value: key for key, value in ALIAS_FEEDBACKS.items()}

# Energetics constants
# NOTE: Here the flux components table was copied from feedbacks.py. Critical
# to get net fluxes and execute renames before running transport derivations.
# NOTE: Rename native surface budget terms to look more like cloud water and
# ice terms. Then use 'prl'/'prp' and 'evl'/'evp' for ice components.
ENERGETICS_RENAMES = {
    'prsn': 'pri',
    'evspsbl': 'ev',
    'sbl': 'evi',
}
ENERGETICS_COMPONENTS = {
    'albedo': ('rsds', 'rsus'),  # evaluates to rsus / rsds (out over in)
    'rlnt': ('rlut',),  # evaluates to -rlut (minus out)
    'rsnt': ('rsut', 'rsdt'),  # evaluates to rsdt - rsut (in minus out)
    'rlns': ('rlds', 'rlus'),  # evaluates to rlus - rlds (in minus out)
    'rsns': ('rsds', 'rsus'),  # evaluates to rsus - rsds (in minus out)
    'rlntcs': ('rlutcs',),  # evaluates to -rlutcs (minus out)
    'rsntcs': ('rsutcs', 'rsdt'),  # evaluates to rsdt - rsutcs (in minus out)
    'rlnscs': ('rldscs', 'rlus'),  # evaluates to rlus - rldscs (in minus out)
    'rsnscs': ('rsdscs', 'rsuscs'),  # evaluates to rsuscs - rsdscs (in minus out)
}

# Moisture-related constants
# NOTE: Here the %s is filled in with water, liquid, or ice depending
# on the component of the particular variable category.
MOISTURE_DEPENDENCIES = {
    'hur': ('plev', 'ta', 'hus'),
    'hurs': ('ps', 'ts', 'huss'),
}
MOISTURE_COMPONENTS = [
    ('ev', 'evl', 'evi', 'evp', '%s evaporation'),
    ('pr', 'prl', 'pri', 'prp', '%s precipitation'),
    ('clw', 'cll', 'cli', 'clp', 'mass fraction cloud %s'),
    ('clwvi', 'cllvi', 'clivi', 'clpvi', 'condensed %s water path'),
]

# Transport constants
# NOTE: See Donohoe et al. (2020) for details on transport terms. Precipitation appears
# in the dry static energy formula because unlike surface evaporation, it deposits heat
# inside the atmosphere, i.e. it remains after subtracting surface and TOA loss terms.
# NOTE: Duffy et al. (2018) and Mayer et al. (2020) suggest a snow correction of
# energy budget is necessary, and Armour et al. (2019) suggests correcting for
# "latent heat associated with falling snow", but this is relative to estimate of
# hfls from idealized expression for *evaporation over ocean* based on temperature
# and humidity differences between surface and boundary layer. Since model output
# hfls = Lv * evsp + Ls * sbl exactly (compare below terms), where the sbl term is
# equivalent to adding the latent heat of fusion required to melt snow before a
# liquid-vapor transition, an additional correction is not needed here.
TRANSPORT_DESCRIPTIONS = {
    'gse': 'potential static',
    'hse': 'sensible static',
    'dse': 'dry static',
    'lse': 'latent static',
    'ocean': 'storage + ocean',
}
TRANSPORT_SCALES = {  # scaling prior to implicit transport calculations
    'pr': const.Lv,
    'prl': const.Lv,
    'pri': const.Ls - const.Lv,  # remove the 'pri * Lv' implied inside 'pr' term
    'ev': const.Lv,
    'evl': const.Lv,
    'evi': const.Ls - const.Lv,  # remove the 'evi * Lv' implied inside 'pr' term
}
TRANSPORT_EXPLICIT = {
    'dse': (1, 'intuadse', 'intvadse'),
    'lse': (const.Lv, 'intuaw', 'intvaw'),
}
TRANSPORT_IMPLICIT = {
    'dse': (('hfss', 'rlns', 'rsns', 'rlnt', 'rsnt', 'pr', 'pri'), ()),
    'lse': (('hfls',), ('pr', 'pri')),
    'ocean': ((), ('hfss', 'hfls', 'rlns', 'rsns')),  # flux into atmosphere
}
TRANSPORT_INDIVIDUAL = {
    'gse': ('zg', const.g, 'dam m s^-1'),
    'hse': ('ta', const.cp, 'K m s^-1'),
    'lse': ('hus', const.Lv, 'g kg^-1 m s^-1'),
}


def _standardize_order(dataset):
    """
    Standardize insertion order of dataset for user convenience.

    Parameters
    ----------
    dataset : xarray.Dataset
        The dataset.

    Returns
    -------
    dataset : xarray.Dataset
        The ordered dataset.
    """
    # Create automatic variable lists
    eddies = ('', 'm', 's', 't')  # total, zonal-mean, stationary, transient
    statics = ('gse', 'hse', 'dse', 'lse', 'mse', 'ocean', 'total')
    locals = ('t', 'f', 'c', 'r')  # transport, flux, convergence, residual
    ends = ('', '_alt', '_exp')
    params = ('', 'lam', 'rho', 'kap', 'erf', 'ecs', 'tcr')
    parts = ('', 'pl', 'pl*', 'lr', 'lr*', 'hus', 'hur', 'atm', 'alb', 'cl', 'ncl', 'resid')  # noqa: E501
    moisture = list(name for names in MOISTURE_COMPONENTS for name in names[:4])
    fluxes = list(itertools.product(('f', 'l', 's'), ('t', 's', 'a'), ('', 'cs', 'ce')))
    fluxes = list(f'r{wav}n{bnd}{sky}' for wav, bnd, sky in fluxes)  # capture fluxes
    transports = list(itertools.product(eddies, statics, locals, ends))
    transports = list(''.join(tup) for tup in transports)
    feedbacks = list(itertools.product(parts, fluxes, params))
    feedbacks = list('_'.join(tup).strip('_') for tup in feedbacks)
    # Update insertion order
    basics = ('ta', 'ts', 'tpat', 'tstd', 'tdev', 'tabs', 'ps', 'psl', 'pbot', 'ptop')
    circulation = ('zg', 'ua', 'va', 'uas', 'vas', 'tauu', 'tauv')
    humidity = ('hus', 'hur', 'huss', 'hurs', 'prw', 'cl', 'clt', 'cct')
    surface = ('albedo', 'hfls', 'hfss')
    names = []
    names.extend(basics)
    names.extend(circulation)
    names.extend(humidity)
    names.extend(moisture)
    names.extend(surface)
    names.extend(fluxes)
    names.extend(transports)
    names.extend(feedbacks)
    unknowns = [name for name in dataset.data_vars if name not in names]
    if unknowns:
        print('Warning: Unknown order for variables:', ', '.join(unknowns))
    results = {name: dataset[name] for name in (*names, *unknowns) if name in dataset}
    dataset = xr.Dataset(results)
    return dataset


def _transport_implicit(data, descrip=None, prefix=None, adjust=True):
    """
    Convert implicit flux residuals to convergence and transport terms.

    Parameters
    ----------
    data : xarray.DataArray
        The data array.
    descrip : str, optional
        The long name description.
    prefix : str, optional
        The optional description prefix.
    adjust : bool, optional
        Whether to adjust with global-average residual.

    Returns
    -------
    cdata : xarray.DataArray
        The convergence.
    rdata : xarray.DataArray
        The global-average residual.
    tdata : xarray.DataArray
        The meridional transport.
    """
    # Get convergence and residual
    # NOTE: This requires cell measures are already present for consistency with the
    # explicit transport function, which requires a surface pressure dependence.
    data = data.climo.quantify()
    descrip = f'{descrip} ' if descrip else ''
    prefix = f'{prefix} ' if prefix else ''
    cdata = -1 * data.climo.to_units('W m^-2')  # convergence equals negative residual
    cdata.attrs['long_name'] = f'{prefix}{descrip}energy convergence'
    rdata = cdata.climo.average('area').drop_vars(('lon', 'lat'))
    rdata.attrs['long_name'] = f'{prefix}{descrip}energy residual'
    # Get meridional transport
    # WARNING: Cumulative integration in forward or reverse direction will produce
    # estimates respectively offset-by-one, so compensate by taking average of both.
    tdata = cdata - rdata if adjust else cdata
    tdata = tdata.climo.integral('lon')
    tdata = 0.5 * (
        -1 * tdata.climo.cumintegral('lat', reverse=False)
        + tdata.climo.cumintegral('lat', reverse=True)
    )
    tdata = tdata.climo.to_units('PW')
    tdata = tdata.drop_vars(tdata.coords.keys() - tdata.sizes.keys())
    tdata.attrs['long_name'] = f'{prefix}{descrip}energy transport'
    tdata.attrs['standard_units'] = 'PW'  # prevent cfvariable auto-inference
    return cdata.climo.dequantify(), rdata.climo.dequantify(), tdata.climo.dequantify()


def _transport_explicit(udata, vdata, qdata, descrip=None, prefix=None):
    """
    Convert explicit advection to convergence and transport terms.

    Parameters
    ----------
    udata : xarray.DataArray
        The zonal wind.
    vdata : xarray.DataArray
        The meridional wind.
    qdata : xarray.DataArray
        The advected quantity.
    descrip : str, optional
        The long name description.
    prefix : str, optional
        The optional description prefix.

    Returns
    -------
    cdata : xarray.DataArray
        The stationary convergence.
    sdata : xarray.DataArray
        The stationary eddy transport.
    mdata : xarray.DataArray
        The zonal-mean transport.
    """
    # Get convergence
    # NOTE: This requires cell measures are already present rather than auto-adding
    # them, since we want to include surface pressure dependence supplied by dataset.
    descrip = descrip and f'{descrip} ' or ''
    qdata = qdata.climo.quantify()
    udata, vdata = udata.climo.quantify(), vdata.climo.quantify()
    lon, lat = qdata.climo.coords['lon'], qdata.climo.coords['lat']
    x, y = (const.a * lon).climo.to_units('m'), (const.a * lat).climo.to_units('m')
    udiff = diff.deriv_even(x, udata * qdata, cyclic=True) / np.cos(lat)
    vdiff = diff.deriv_even(y, np.cos(lat) * vdata * qdata, keepedges=True) / np.cos(lat)  # noqa: E501
    cdata = -1 * (udiff + vdiff)  # convergence i.e. negative divergence
    cdata = cdata.assign_coords(qdata.coords)  # re-apply missing cell measures
    if 'plev' in cdata.dims:
        cdata = cdata.climo.integral('plev')
    string = f'{prefix} ' if prefix else 'stationary '
    cdata = cdata.climo.to_units('W m^-2')
    cdata.attrs['long_name'] = f'{string}{descrip}energy convergence'
    cdata.attrs['standard_units'] = 'W m^-2'  # prevent cfvariable auto-inference
    # Get transport components
    # NOTE: This depends on the implicit weight cell_height getting converted to its
    # longitude-average value during the longitude-integral (see _integral_or_average).
    vmean, qmean = vdata.climo.average('lon'), qdata.climo.average('lon')
    sdata = (vdata - vmean) * (qdata - qmean)  # width and height measures removed
    sdata = sdata.assign_coords(qdata.coords)  # reassign measures lost to conflicts
    sdata = sdata.climo.integral('lon')
    if 'plev' in sdata.dims:
        sdata = sdata.climo.integral('plev')
    string = f'{prefix} ' if prefix else 'stationary '
    sdata = sdata.climo.to_units('PW')
    sdata.attrs['long_name'] = f'{string}{descrip}energy transport'
    sdata.attrs['standard_units'] = 'PW'  # prevent cfvariable auto-inference
    mdata = vmean * qmean
    mdata = 2 * np.pi * np.cos(mdata.climo.coords.lat) * const.a * mdata
    # mdata = mdata.climo.integral('lon')  # integrate scalar coordinate
    if 'plev' in mdata.dims:
        mdata = mdata.climo.integral('plev')
    string = f'{prefix} ' if prefix else 'zonal-mean '
    mdata = mdata.climo.to_units('PW')
    mdata.attrs['long_name'] = f'{string}{descrip}energy transport'
    mdata.attrs['standard_units'] = 'PW'  # prevent cfvariable auto-inference
    return cdata.climo.dequantify(), sdata.climo.dequantify(), mdata.climo.dequantify()


def _update_climate_units(dataset):
    """
    Convert dataset units into human-readable form, possibly
    multiplying by constants, and add a unit-based short name.

    Parameters
    ----------
    dataset : xarray.Dataset
        The dataset.
    """
    # NOTE: For converting snow precipitation we assume a simple 10:1 snow:liquid
    # ratio. See: https://www.sciencelearn.org.nz/resources/1391-snow-and-ice-density
    for variable, unit in CLIMATE_UNITS.items():
        if variable not in dataset:
            continue
        scale = CLIMATE_SCALES.get(variable, 1.0)
        data = dataset[variable]
        if ureg.parse_units(unit) == data.climo.units:
            continue
        if quantify := not data.climo._is_quantity:
            with xr.set_options(keep_attrs=True):
                data = scale * data.climo.quantify()
        data = data.climo.to_units(unit)
        if quantify:
            with xr.set_options(keep_attrs=True):
                data = data.climo.dequantify()
        dataset[variable] = data
    for src in (dataset.data_vars, dataset.coords):
        for variable, data in src.items():
            long = data.attrs.get('long_name', None)
            unit = data.attrs.get('units', None)
            short = CLIMATE_SHORTS.get(unit, long)  # default long name, e.g. longitude
            if variable == 'time':  # possibly missing long name
                short = 'time'
            if short is not None:
                data.attrs['short_name'] = short
    return dataset


def _update_climate_energetics(
    dataset, drop_clear=False, drop_directions=True, correct_solar=True,
):
    """
    Add albedo and net fluxes from upwelling and downwelling components and remove
    the original directional variables.

    Parameters
    ----------
    dataset : xarray.Dataset
        The dataset.
    drop_clear : bool, default: False
        Whether to drop the clear-sky components.
    drop_directions : bool, optional
        Whether to drop the directional components
    correct_solar : bool, optional
        Whether to correct zonal variations in insolation by replacing with averages.
    """
    # NOTE: Here also add 'albedo' term and generate long name by replacing directional
    # terms in existing long name. Remove the directional components when finished.
    for key, name in ENERGETICS_RENAMES.items():
        if key in dataset:
            dataset = dataset.rename({key: name})
    keys_directions = set()
    if correct_solar and 'rsdt' in dataset:
        data = dataset.rsdt.mean(dim='lon', keepdims=True)
        dataset.rsdt[:] = data  # automatically broadcasts
    for name, keys in ENERGETICS_COMPONENTS.items():
        keys_directions.update(keys)
        if any(key not in dataset for key in keys):  # skip partial data
            continue
        if drop_clear and name[-2:] == 'cs':
            continue
        if name == 'albedo':
            dataset[name] = 100 * dataset[keys[1]] / dataset[keys[0]]
            long_name = 'surface albedo'
            unit = '%'
        elif len(keys) == 2:
            dataset[name] = dataset[keys[1]] - dataset[keys[0]]
            long_name = dataset[keys[1]].attrs['long_name']
            unit = 'W m^-2'
        else:
            dataset[name] = -1 * dataset[keys[0]]
            long_name = dataset[keys[0]].attrs['long_name']
            unit = 'W m^-2'
        long_name = long_name.replace('radiation', 'flux')
        long_name = REGEX_DIREC.sub('net', long_name)
        dataset[name].attrs.update({'units': unit, 'long_name': long_name})
    if drop_directions:
        dataset = dataset.drop_vars(keys_directions & dataset.data_vars.keys())
    return dataset


def _update_climate_hydrology(
    dataset, parts_cloud=True, parts_precip=False, parts_phase=False,
):
    """
    Add relative humidity and ice and liquid water terms and standardize
    the insertion order for the resulting dataset variables.

    Parameters
    ----------
    dataset : xarray.Dataset
        The dataset.
    parts_cloud : bool, optional
        Whether to keep cloud columnwise and layerwise ice components.
    parts_precip : bool, optional
        Whether to keep evaporation and precipitation ice components.
    parts_phase : bool, default: False
        Whether to keep separate liquid and ice parts in addition to ice ratio.
    """
    # Add humidity terms
    # NOTE: Generally forego downloading relative humidity variables... true that
    # operation is non-linear so relative humidity of climate is not climate of
    # relative humiditiy, but we already use this approach with feedback kernels.
    for name, keys in MOISTURE_DEPENDENCIES.items():
        descrip = 'near-surface ' if name[-1] == 's' else ''
        long_name = f'{descrip}relative humidity'
        if all(key in dataset for key in keys):
            datas = []
            for key, unit in zip(keys, ('Pa', 'K', '')):
                src = dataset.climo.coords if key == 'plev' else dataset.climo.vars
                data = src[key].climo.to_units(unit)  # climopy units
                data.data = data.data.magnitude * munits.units(unit)  # metpy units
                datas.append(data)
            data = mcalc.relative_humidity_from_specific_humidity(*datas)
            data = data.climo.dequantify()  # works with metpy registry
            data = data.climo.to_units('%').clip(0, 100)
            data.attrs['long_name'] = long_name
            dataset[name] = data

    # Add cloud terms
    # NOTE: Unlike related variables (including, confusingly, clwvi), 'clw' includes
    # only liquid component rather than combined liquid plus ice. Adjust it to match
    # convention from other variables and add other component terms.
    if 'clw' in dataset:
        dataset = dataset.rename_vars(clw='cll')
        if 'cli' in dataset:
            with xr.set_options(keep_attrs=True):
                dataset['clw'] = dataset['cli'] + dataset['cll']
    for name, lname, iname, rname, descrip in MOISTURE_COMPONENTS:
        skip_parts = not parts_cloud and name in ('clw', 'clwvi')
        skip_parts = skip_parts or not parts_precip and name in ('ev', 'pr')
        if not skip_parts and name in dataset and iname in dataset:
            da = (100 * dataset[iname] / dataset[name]).clip(0, 100)
            da.attrs = {'units': '%', 'long_name': descrip % 'ice' + ' ratio'}
            dataset[rname] = da
        if not skip_parts and parts_phase and name in dataset and iname in dataset:
            da = dataset[name] - dataset[iname]
            da.attrs = {'units': dataset[name].units, 'long_name': descrip % 'liquid'}
            dataset[lname] = da
        if skip_parts:  # remove everything except total
            drop = dataset.data_vars.keys() & {lname, iname, rname}
            dataset = dataset.drop_vars(drop)
        if not parts_phase:  # remove everything except ratio and total
            drop = dataset.data_vars.keys() & {lname, iname}
            dataset = dataset.drop_vars(drop)
    for name, lname, iname, _, descrip in MOISTURE_COMPONENTS:
        names = (name, lname, iname)
        strings = ('water', 'liquid', 'ice')
        for name, string in zip(names, strings):
            if name not in dataset:
                continue
            data = dataset[name]
            if string not in data.long_name:
                data.attrs['long_name'] = descrip % string
    return dataset


def _update_climate_transport(
    dataset,
    implicit=True, alternative=False, explicit=False, drop_implicit=False, drop_explicit=True,  # noqa: E501
    parts_local=True, parts_static=False, parts_eddies=False, parts_fluxes=False,
):
    """
    Add local transport convergence and zonal-mean meridional transport including
    sensible-geopotential-latent and mean-stationary-transient breakdowns.

    Parameters
    ----------
    dataset : xarray.Dataset
        The dataset.
    implicit : bool, optional
        Whether to include implicit transport estimates.
    alternative : bool, optional
        Whether to include alternative transport estimates.
    explicit : bool, optional
        Whether to include explicit transport estimates.
    drop_implicit : bool, optional
        Whether to drop energetic components used for implicit transport.
    drop_explicit : bool, optional
        Whether to drop flux components used for explicit transport.
    parts_local : bool, optional
        Whether to include local transport components.
    parts_eddies : bool, optional
        Whether to include zonal-mean stationary and transient components.
    parts_static : bool, optional
        Whether to include separate sensible and geopotential components.
    parts_fluxes : bool, default: False
        Whether to compute additional flux estimates.
    """
    # Get implicit ocean, dry, and latent transport
    # WARNING: This must come after _update_climate_energetics introduces 'net'
    # components. Also previously removed contributors to implicit calculations
    # but not anymore... might consider adding back.
    idxs, ends = (0,), ('',)
    if alternative:
        idxs, ends = (0, 1), ('', '_alt')
    keys_implicit = set()  # components should be dropped
    for (name, pair), idx in itertools.product(TRANSPORT_IMPLICIT.items(), idxs):
        end, constants = ends[idx], {}
        for c, keys in zip((1, -1), map(list, pair)):
            if end and 'hfls' in keys:
                keys[(idx := keys.index('hfls')):idx + 1] = ('ev', 'evi')
            keys_implicit.update(keys)
            constants.update({k: c * TRANSPORT_SCALES.get(k, 1) for k in keys})
        if implicit and (not end or 'evi' in constants):  # avoid redundancy
            descrip = TRANSPORT_DESCRIPTIONS[name]
            kwargs = {'descrip': descrip, 'prefix': 'alternative' if end else ''}
            if all(key in dataset for key in constants):
                data = sum(c * dataset.climo.vars[k] for k, c in constants.items())
                cdata, rdata, tdata = _transport_implicit(data, **kwargs)
                dataset[f'{name}t{end}'] = tdata  # zonal-mean transport
                if parts_local:  # include local convergence
                    dataset[f'{name}c{end}'] = cdata
                if parts_eddies:  # include residual estimate
                    dataset[f'{name}r{end}'] = rdata
    drop = keys_implicit & dataset.data_vars.keys()
    if drop_implicit:
        dataset = dataset.drop_vars(drop)

    # Get explicit dry, latent, and moist transport.
    # NOTE: The below regex prefixes exponents expressed by numbers adjacent to units
    # with the carat ^, but ignores the scientific notation 1.e6 in scaling factors,
    # so dry static energy convergence units can be parsed as quantities.
    keys_explicit = set()
    if explicit:  # later processing
        ends += ('_exp',)
    for name, (scale, ukey, vkey) in TRANSPORT_EXPLICIT.items():
        keys_explicit.update((ukey, vkey))
        descrip = TRANSPORT_DESCRIPTIONS[name]
        kwargs = {'descrip': descrip, 'prefix': 'explicit'}
        if explicit and ukey in dataset and vkey in dataset:
            udata = dataset[ukey].copy(deep=False)
            vdata = dataset[vkey].copy(deep=False)
            udata *= scale * ureg(REGEX_EXP.sub(r'\1^\2', udata.attrs.pop('units')))
            vdata *= scale * ureg(REGEX_EXP.sub(r'\1^\2', vdata.attrs.pop('units')))
            qdata = ureg.dimensionless * xr.ones_like(udata)  # placeholder
            cdata, _, tdata = _transport_explicit(udata, vdata, qdata, **kwargs)
            dataset[f'{name}t_exp'] = tdata
            if parts_local:  # include local convergence
                dataset[f'{name}c_exp'] = cdata
    drop = keys_explicit & dataset.data_vars.keys()
    if drop_explicit:
        dataset = dataset.drop_vars(drop)

    # Get mean transport, stationary transport, and stationary convergence
    # TODO: Stop storing these. Instead implement in loading func or as climopy
    # derivations. Currently get simple summation, product, and difference terms
    # on-the-fly (e.g. mse and total transport) but need to support more complex stuff.
    iter_ = tuple(TRANSPORT_INDIVIDUAL.items())
    for name, (quant, scale, _) in iter_:
        descrip = TRANSPORT_DESCRIPTIONS[name]
        if (parts_eddies or parts_static) and (  # TODO: then remove after adding?
            'ps' in dataset and 'va' in dataset and quant in dataset
        ):
            qdata = scale * dataset.climo.vars[quant]
            udata, vdata = dataset.climo.vars['ua'], dataset.climo.vars['va']
            cdata, sdata, mdata = _transport_explicit(udata, vdata, qdata, descrip=descrip)  # noqa: E501
            dataset[f's{name}c'] = cdata  # stationary compoennt of convergence
            dataset[f's{name}t'] = sdata  # stationary component of meridional transport
            dataset[f'm{name}t'] = mdata  # mean component of meridional transport

    # Get missing transient components and total sensible and geopotential terms
    # NOTE: Transient sensible transport is calculated from the residual of the dry
    # static energy minus both the sensible and geopotential stationary components. The
    # all-zero transient geopotential is stored for consistency if sensible is present.
    iter_ = itertools.product(TRANSPORT_INDIVIDUAL, ('cs', 'tsm'), ends)
    for name, (suffix, *prefixes), end in iter_:
        ref = f'{prefixes[0]}{name}{suffix}'  # reference component
        total = 'lse' if name == 'lse' else 'dse'
        total = f'{total}{suffix}{end}'
        parts = [f'{prefix}{name}{suffix}' for prefix in prefixes]
        others = ('lse',) if name == 'lse' else ('gse', 'hse')
        others = [f'{prefix}{other}{suffix}' for prefix in prefixes for other in others]
        if (parts_eddies or parts_static) and (
            total in dataset and all(other in dataset for other in others)
        ):
            data = xr.zeros_like(dataset[ref])
            if name != 'gse':  # total transient is zero (aliased into sensible)
                with xr.set_options(keep_attrs=True):
                    data += dataset[total] - sum(dataset[other] for other in others)
            data.attrs['long_name'] = data.long_name.replace('stationary', 'transient')
            dataset[f't{name}{suffix}{end}'] = data
            if name != 'lse':  # total sensible and total geopotential
                with xr.set_options(keep_attrs=True):
                    data = data + sum(dataset[part] for part in parts)
                data.attrs['long_name'] = data.long_name.replace('transient ', '')
                dataset[f'{name}{suffix}{end}'] = data

    # Get average flux terms from the integrated terms
    # NOTE: Flux values will have units K/s, m2/s2, and g/kg m/s and are more relevant
    # to local conditions on a given latitude band. Could get vertically resolved values
    # for stationary components, but impossible for residual transient component, so
    # decided to only store this 'vertical average' for consistency.
    prefixes = ('', 'm', 's', 't')  # transport components
    names = ('hse', 'gse', 'lse')  # flux components
    iter_ = itertools.product(prefixes, names, ends)
    if parts_fluxes:
        for prefix, name, end in iter_:
            _, scale, unit = TRANSPORT_INDIVIDUAL[name]
            variable = f'{prefix}{name}t{end}'
            if variable not in dataset:
                denom = 2 * np.pi * np.cos(dataset.climo.coords.lat) * const.a
                denom = denom * dataset.climo.vars.ps.climo.average('lon') / const.g
                data = dataset[variable].climo.quantify()
                data = (data / denom / scale).climo.to_units(unit)
                data.attrs['long_name'] = dataset[variable].long_name.replace('transport', 'flux')  # noqa: E501
                dataset[f'{prefix}{name}f{end}'] = data.climo.dequantify()

    # Get dry static energy components from sensible and geopotential components
    # NOTE: Here a residual between total and storage + ocean would also suffice
    # but this also gets total transient and stationary static energy terms. Also
    # have support for adding geopotential plus
    prefixes = ('', 'm', 's', 't')  # total, zonal-mean, stationary, transient
    suffixes = ('t', 'c', 'r')  # transport, convergence, residual
    iter_ = itertools.product(prefixes, suffixes, ends)
    if not parts_static:  # only wanted combined dse eddies not components
        for prefix, suffix, end in iter_:
            variable = f'{prefix}{name}{suffix}{end}'
            parts = [variable.replace(name, part) for part in ('hse', 'gse')]
            if variable not in dataset and all(part in dataset for part in parts):
                with xr.set_options(keep_attrs=True):
                    data = sum(dataset[part] for part in parts)
                data.attrs['long_name'] = data.long_name.replace('sensible', 'dry')
                dataset[variable] = data
            drop = [part for part in parts if part in dataset]
            dataset = dataset.drop_vars(drop)
    return dataset


def _update_feedback_attrs(
    dataset, quadruple=True, boundary=None,
):
    """
    Adjust feedback term attributes before plotting.

    Parameters
    ----------
    dataset : xarray.Dataset
        The dataset.
    quadruple : bool, optional
        Whether to label climate sensitivity assuming doubled or quadrupled CO$_2$.
    boundary : {'t', 's', 'a'}, optional
        The boundari(es) to load. If one is passed then the indicator is stripped.
    annual, seasonal, monthly : bool, optoinal
        Whether to load different periods of data.
    """
    # Flux metadata repairs
    # NOTE: Scaling of forcing or climate sensitivity terms for doubled or quadrupled
    # CO2 is handled by individual loading functions. Here just add a label indication.
    # NOTE: This drops pre-loaded climate sensitivity parameters, and only
    # keeps the boundary indicator if more than one boundary was requested.
    options = set(boundary or 't')
    boundaries = ('surface', 'TOA')
    wavelengths = ('full', 'longwave', 'shortwave')
    iter_ = itertools.product(boundaries, wavelengths, FEEDBACK_DESCRIPTIONS.items())
    for boundary, wavelength, (component, descrip) in iter_:
        rad = f'r{wavelength[0].lower()}n{boundary[0].lower()}'
        scale = '' if quadruple else r'2$\times$CO$_2$'
        for suffix, outdated, short in (
            ('lam', 'lambda', 'feedback'),
            ('erf', 'erf2x', 'forcing'),
            ('ecs', 'ecs2x', 'climate sensitivity'),
        ):
            if wavelength != 'full':  # WARNING: do not overwrite itertools 'descrip'
                tail = f'{wavelength} {descrip}' if descrip else wavelength
            elif suffix != 'lam':
                tail = descrip if descrip else 'effective'
            else:
                tail = descrip if descrip else 'net'
            if component in ('', 'cs'):
                prefix = f'{rad}{component}'
            else:
                prefix = f'{component}_{rad}'
            name = f'{prefix}_{suffix}'
            outdated = f'{prefix}_{outdated}'
            if outdated in dataset:
                dataset = dataset.rename({outdated: name})
            if name not in dataset:
                continue
            data = dataset[name]
            spec = scale if suffix in ('erf', 'ecs') else ''
            head = boundary if len(options) > 1 else ''
            long = f'{spec} {head} {tail} {short}'
            long = re.sub('  +', ' ', long).strip()
            data.attrs['long_name'] = long
            data.attrs['short_name'] = short
            if suffix == 'ecs' and 'lon' in dataset[name].dims:
                dataset = dataset.drop_vars(name)

    # Other metadata repairs
    # NOTE: This optionally skips unneeded periods to save space. However now simply
    # load monthly data and take annual averages when needed. Should remove.
    renames = {
        'pbot': ('plev_bot', 'lower'),
        'ptop': ('plev_top', 'upper'),
        'tstd': ('ts_projection',),  # not realy but why not
        'tpat': ('ts_pattern',),
    }
    for name, options in renames.items():
        for option in options:
            if option in dataset:
                dataset = dataset.rename({option: name})
        if name in dataset:
            data = dataset[name]
            boundary = 'surface' if name == 'pbot' else 'tropopause'
            if name == 'tstd':
                data.attrs['short_name'] = 'warming'
                data.attrs['long_name'] = 'regional warming'
                data.attrs.setdefault('units', 'K')
            if name == 'tpat':
                data.attrs['short_name'] = 'relative warming'
                data.attrs['long_name'] = 'relative warming'
                data.attrs['standard_units'] = 'K / K'  # otherwise not used in labels
                data.attrs.setdefault('units', 'K / K')
            if name in ('pbot', 'ptop'):
                data.attrs['short_name'] = 'pressure'
                data.attrs['long_name'] = f'{boundary} pressure'
                data.attrs['standard_units'] = 'hPa'  # differs from units
                data.attrs.setdefault('units', 'Pa')
    return dataset


def _update_feedback_terms(
    dataset, quadruple=True, boundary=None, parts_clear=True, parts_kernels=True,
    parts_planck=None, parts_relative=None, parts_absolute=None, parts_erf=False, parts_wav=False,  # noqa: E501
):
    """
    Add net cloud effect and net atmospheric feedback terms, possibly filter out
    unnecessary terms, and standardize the insertion order for the dataset variables.

    Parameters
    ----------
    dataset : xarray.Dataset
        The dataset.
    quadruple : bool, optional
        Whether to label forcing and sensitivity assuming doubled or quadrupled CO$_2$.
    boundary : {'t', 's', 'a'}, optional
        The boundari(es) to load. Pass a tuple or longer string for more than one.
    parts_clear : bool, optional
        Whether to include clear-sky components alongside all-sky.
    parts_kernels : bool, optional
        Whether to include any kernel-derived variables in the output.
    parts_planck : bool, optional
        Whether to include relative and absolute Planck feedback components.
    parts_relative : bool, optional
        Whether to include relative humidity-style atmospheric components.
    parts_absolute : bool, optional
        Whether to include absolute humidity-style atmospheric components.
    parts_wav : bool, optional
        Whether to include non-cloud related feedback wavelength components.
    parts_erf : bool, optional
        Whether to include non-net effective radiative forcing components.
    """
    # Initial stuff
    # NOTE: Previously full wavelength was included in saved files but newest code
    # only keeps longwave and shortwave to save storage space. Try to bypass 'full'.
    if parts_relative is None:
        parts_relative = parts_kernels
    if parts_absolute is None:
        parts_absolute = False
    parts_relative = parts_kernels if parts_relative is None else parts_relative
    parts_absolute = False if parts_absolute is None else parts_absolute
    parts_keep = ('', 'cl')  # keep net all-sky, clear-sky, cloud kernel wavelengths
    parts_ignore = () if parts_planck or parts_relative else ('pl*',)
    parts_ignore += () if parts_planck or parts_absolute else ('pl',)
    parts_ignore += () if parts_relative else ('lr*', 'hur')
    parts_ignore += () if parts_absolute else ('lr', 'hus')
    parts_ignore += () if parts_kernels else ('cl', 'alb', 'resid')

    # Iterate over variables
    # NOTE: This previously included much more but has mostly been moved to get_data().
    # Idea is to calculate on-the-fly whenever possible unless the component is almost
    # never needed on its own (e.g. shortwave component of 'hur', 'pl*', or 'lr*').
    keys_keep = {'pbot', 'ptop', 'tstd', 'tpat', 'tabs'}
    boundary = boundary or 't'  # string or tuple
    variables = list(dataset.data_vars)  # augmented during iteration
    for key in variables:
        # Rename longwave to full for special case of external data
        # NOTE: This is not needed for component feedbacks. Forster includels 'cre'
        # but we can drop since also provides 'lwcs' and 'swcs' from which get_data()
        # can derive 'cre' and Zelinka includes 'lwcld' and 'swcld' alongside 'cld'.
        if not (m := REGEX_FLUX.search(key)):
            continue
        if 'ecs' in key and ('lon' in dataset[key].dims or 'lat' in dataset[key].dims):
            continue  # ignore outdated regional breakdowns
        if 'ecs' in key and (m.group(1) != '' or m.group(6) != '' or m.group(3) != 'f'):
            continue  # ignore unneeded breakdowns
        if m.group(3) == 'f' and m.group(1) == m.group(6) == '':
            long = REGEX_FLUX.sub(r'\1\2l\4\5\6', key)
            short = REGEX_FLUX.sub(r'\1\2s\4\5\6', key)
            if not parts_wav and long not in dataset and short not in dataset:
                dataset = dataset.rename({key: long})  # pretend longwave is 'full'
                dataset[short] = xr.zeros_like(dataset[long])
                variables.extend((long, short))  # augment for later iteration
                continue

        # Add or rename shortwave and longwave components
        # WARNING: Critical to rename 'alb' for consistency.
        # NOTE: Possibly faster to just keep water vapor components instead of
        # adding them at the start? Idea is to prevent future plotting slowdowns.
        if m.group(3) != 'f' and m.group(1) in {'pl', 'lr', 'alb'} - {*parts_ignore}:
            full = REGEX_FLUX.sub(r'\1\2f\4\5\6', key)
            if key in dataset and full not in dataset:
                dataset = dataset.rename({key: full})
                variables.append(full)  # augment for later iteration
        if not parts_wav and m.group(3) == 'l' and m.group(1) not in (*parts_keep, *parts_ignore):  # noqa: E501
            full = REGEX_FLUX.sub(r'\1\2f\4\5\6', key)
            short = REGEX_FLUX.sub(r'\1\2s\4\5\6', key)
            if short in dataset and full not in dataset:
                with xr.set_options(keep_attrs=True):  # keep units and short_name
                    dataset[full] = dataset[key] + dataset[short]
                long_name = dataset[full].attrs.get('long_name', '')
                long_name = re.sub(r'(longwave|shortwave)\s*', long_name, '')
                dataset[full].attrs['long_name'] = long_name
                variables.append(full)  # augment for later iteration

        # Bypass variables based on user input
        # NOTE: Effective radiative forcing components can be used to estimate
        # forcing adjustments (find citation)? However skip by default.
        if boundary is not None and 'a' not in boundary and m.group(5) not in boundary:
            continue
        if not parts_clear and m.group(6) != '':
            continue
        if parts_ignore is not None and m.group(1) in parts_ignore:
            continue
        if not parts_wav and m.group(3) == 'f' and m.group(1) in parts_keep:
            continue  # no need to load full wavelength as well
        if not parts_wav and m.group(3) != 'f' and m.group(1) not in parts_keep:
            continue  # ignore full wavelength parts
        if not parts_erf and 'erf' in key and m.group(1) != '':
            continue
        keys_keep.add(key)

    # Add climate sensitivity estimate
    # NOTE: Previously computed climate sensitivity 'components' based on individual
    # effective forcings and feedbacks but interpretation is not useful. Now store
    # zero sensitivity components and only compute after the fact.
    numers = [('rfnt_erf',), ('rlnt_erf', 'rsnt_erf'), ()]
    denoms = [('rfnt_lam',), ('rlnt_lam', 'rsnt_lam'), ()]
    for numer, denom in zip(numers, denoms):
        if all(name in dataset for name in (*numer, *denom)):  # noqa: E501
            break
    scale = '' if quadruple else r'2$\times$CO$_2$ '  # avoid 'abrupt 4xCO2 4xCO2'
    attrs = {'units': 'K', 'short_name': 'climate sensitivity'}
    long_name = f'{scale}effective climate sensitivity'
    if numer and denom and 'rfnt_ecs' not in dataset:
        with xr.set_options(keep_attrs=True):
            numer = sum(dataset[key] for key in numer)
            denom = sum(dataset[key] for key in denom)
        if 'lon' in numer.sizes and 'lat' in numer.sizes:
            parts = ('width', 'depth')
            numer = numer.climo.add_cell_measures(parts).climo.average('area')
            denom = denom.climo.add_cell_measures(parts).climo.average('area')
        if 'time' in numer.sizes and 'time' in denom.sizes:  # average over months
            wgts = numer.time.dt.days_in_month / numer.time.dt.days_in_month.sum()
            numer = (numer * wgts).sum('time', skipna=False)
            denom = (denom * wgts).sum('time', skipna=False)
        dataset['rfnt_ecs'] = -1 * numer / denom
        dataset['rfnt_ecs'].attrs.update(attrs)

    # Return filtered dataset
    drop = dataset.data_vars.keys() - keys_keep - {'rfnt_ecs'}
    drop.update(key for key in dataset if 'cell' in key)
    dataset = dataset.drop_vars(drop)
    return dataset


def climate_datasets(
    *paths,
    years=None, anomaly=True, ignore=None, nodrift=False, standardize=True,
    **constraints
):
    """
    Return a dictionary of datasets containing processed files.

    Parameters
    ----------
    *paths : path-like
        The search paths.
    years : 2-tuple of int
        The year range.
    anomaly : bool, optional
        Whether to load 4xCO2 data in anomaly form.
    ignore : bool, optional
        The variables to optionally ignore.
    nodrift : bool, optional
        Whether to use drift corrections.
    standardize : bool, optional
        Whether to standardize the resulting order.
    **indexers
        Optional indexers.
    **constraints
        Passed to `Database`.

    Returns
    -------
    datasets : dict
        A dictionary of datasets.
    """
    # Initial stuff
    # TODO: Support regressions of each variable onto global temperature to go
    # along with ratio-style climate responses. Analogous to feedback calculations.
    # NOTE: Non-flagship simulations can be added with flagship_translate=True
    # as with other processing functions. Ensembles are added in a MultiIndex
    kw_energetics = {key: constraints.pop(key) for key in KEYS_ENERGY if key in constraints}  # noqa: E501
    kw_transport = {key: constraints.pop(key) for key in KEYS_TRANSPORT if key in constraints}  # noqa: E501
    kw_version = {key: constraints.pop(key) for key in KEYS_VERSION if key in constraints}  # noqa: E501
    kw_moist = {key: constraints.pop(key) for key in KEYS_MOIST if key in constraints}
    files, *_ = glob_files(*paths, project=constraints.get('project', None))
    constraints.setdefault('table', ['Amon', 'Emon'])
    constraints.setdefault('experiment', ['piControl', 'abrupt4xCO2'])
    database = Database(files, FACETS_LEVELS, flagship_translate=True, **constraints)
    database.filter(always_exclude={'variable': ['pfull']})  # skip dependencies
    nodrift = nodrift and '-nodrift' or ''
    datasets = {}
    print(f'Climate files: <dates>-climate{nodrift}')
    print(f'Number of climate file groups: {len(database)}.')

    # Generate file lists
    # WARNING: Critical to place time averaging after transport calculations so that
    # time-covariance of surface pressure and near-surface flux terms is factored
    # in (otherwise would need to include cell heights before averaging).
    if ignore is None:  # default value
        ignore = ('huss', 'hurs', 'uas', 'vas')
    if database:
        print('Model:', end=' ')
    for facets, data in database.items():
        # Load the data
        # NOTE: Critical to overwrite the time coordinates after loading or else xarray
        # coordinate matching will apply all-NaN values for climatolgoies with different
        # base years (e.g. due to control data availability or response calendar diffs).
        project, model, experiment, ensemble = facets
        if not data or model in MODELS_SKIP:
            continue
        for sub, replace in FACETS_RENAME.items():
            experiment = experiment.replace(sub, replace)
        range_ = (120, 150) if experiment == 'abrupt4xco2' else (0, 150)
        range_ = years if years is not None else range_
        dates = f'{range_[0]:04d}-{range_[1]:04d}-climate{nodrift}'
        print(f'{model}_{experiment}_{range_[0]:04d}-{range_[1]:04d}', end=' ')
        dataset = xr.Dataset()
        for key, paths in data.items():
            variable = key[database.key.index('variable')]
            paths = [path for path in paths if _item_dates(path) == dates]
            if not paths or ignore and variable in ignore:
                continue
            if len(paths) > 1:
                print(f'Warning: Skipping ambiguous duplicate paths {list(map(str, paths))}.', end=' ')  # noqa: E501
                continue
            array = load_file(paths[0], variable, project=project)
            array = assign_dates(array, year=1800)  # exactly 12 months required
            descrip = array.attrs.pop('title', variable)  # in case long_name missing
            descrip = array.attrs.pop('long_name', descrip)
            descrip = ' '.join(s if s == 'TOA' else s.lower() for s in descrip.split())
            array.attrs['long_name'] = descrip
            dataset[variable] = array

        # Standardize the data
        # NOTE: Empirical testing revealed limiting integration to troposphere
        # often prevented strong transient heat transport showing up in overturning
        # cells due to aliasing of overemphasized stratospheric geopotential transport.
        if 'ps' not in dataset and 'plev' in dataset.coords:
            print('Warning: Surface pressure is unavailable.', end=' ')
        dataset = dataset.climo.add_cell_measures(surface=('ps' in dataset))
        dataset = _update_climate_energetics(dataset, **kw_energetics)  # before all
        dataset = _update_climate_transport(dataset, **kw_transport, **kw_version)
        dataset = _update_climate_hydrology(dataset, **kw_moist)  # after transport
        dataset = _update_climate_units(dataset)  # after transport
        drop = ['cell_', '_bot', '_top']
        drop = [key for key in dataset.coords if any(o in key for o in drop)]
        dataset = dataset.drop_vars(drop).squeeze()
        if 'plev' in dataset:
            dataset = dataset.sel(plev=slice(None, 7000))
        if standardize:
            dataset = _standardize_order(dataset)
        datasets[facets] = dataset

    # Translate abrupt 4xCO2 datasets into anomaly form
    # TODO: Should still somehow support 'response' climopy and 'process.py' variable
    # suffix for specifying abrupt4xCO2 experiment instead of picontrol experiment.
    # Would require detecting anomalies are present and rebuilding original data.
    if datasets:
        print()
    if anomaly:
        print('Transforming abrupt 4xCO2 data into anomalies.')
        for facets, dataset in tuple(datasets.items()):
            project, model, experiment, ensemble = facets
            if experiment != 'abrupt4xco2':
                continue
            control = (project, model, 'picontrol', ensemble)
            if control not in datasets:
                del datasets[facets]
                continue
            dataset0 = datasets[control]
            for name, data in dataset.data_vars.items():
                if name[:4] in ('ps', 'cell'):
                    continue
                if name not in dataset0:
                    dataset = dataset.drop_vars(name)
                else:  # WARNING: use .data to avoid subtracting coords
                    data.data -= dataset0[name].data
                    if name == 'ts':
                        data.attrs['long_name'] = 'surface warming'
                        data.attrs['short_name'] = 'warming'
                    else:
                        if 'long_name' in data.attrs:
                            data.attrs['long_name'] += ' response'
                        if 'short_name' in data.attrs:
                            data.attrs['short_name'] += ' response'
            datasets[facets] = dataset
    return datasets


def feedback_datasets(
    *paths,
    quadruple=True, boundary=None, source=None, style=None,
    early=True, late=True, historical=False, delayed=False,
    point=True, latitude=True, hemisphere=False,
    annual=True, seasonal=True, monthly=False,
    nodrift=False, standardize=True,
    **constraints,
):
    """
    Return a dictionary of datasets containing feedback files.

    Parameters
    ----------
    *path : path-like
        The search paths.
    quadruple : bool, optional
        Whether to adjust parameters to correspond to quadrupled CO$_2$.
    boundary : bool or str, optional
        The boundaries to include.
    source, style : str or sequence, optional
        The kernel source(s) and feedback style(s) to optionally filter.
    point, latitude, hemisphere : bool, optional
        Whether to include or drop extra regional feedbacks.
    early, late, historical, delayed : bool, optional
        Whether to include or drop extra range feedbacks.
    annual, seasonal, monthly : bool, optional
        Whether to include or drop extra period feedbacks.
    nodrift : bool, optional
        Whether to use drift corrections.
    standardize : bool, optional
        Whether to standardize the resulting order.
    **kwargs
        Passed to `_update_feedback_terms`.
    **constraints
        Passed to `Database`.

    Returns
    -------
    datasets : dict
        A dictionary of datasets.
    """
    # Initial stuff
    # TODO: Support subtracting global anomaly within get_data() by adding suffix
    # to the variable string? Tricky in context of e.g. anomaly regressions.
    kw_both = {'quadruple': quadruple, 'boundary': boundary}
    kw_terms = {key: constraints.pop(key) for key in KEYS_FEEDBACKS if key in constraints}  # noqa: E501
    sample = pd.date_range('2000-01-01', '2000-12-01', freq='MS')
    regions = [(point, 'point'), (latitude, 'latitude'), (hemisphere, 'hemisphere')]
    regions = [region for b, region in regions if not b]  # whether to drop
    periods = ['ann'] if annual else []
    if not seasonal:
        periods.extend(('djf', 'mam', 'jja', 'son'))
    if not monthly:
        periods.extend(sample.strftime('%b').str.lower().values)

    # Generate file lists
    # WARNING: Recent xarray versions produce bugs when running xr.concat or
    # xr.update with multi-index. See: https://github.com/pydata/xarray/issues/7695
    files, *_ = glob_files(*paths, project=constraints.get('project', None))
    constraints['variable'] = 'feedbacks'  # TODO: similar for climate_datasets
    database = Database(files, FACETS_LEVELS, flagship_translate=True, **constraints)
    sources = (source,) if isinstance(source, str) else tuple(source or ())
    styles = (style,) if isinstance(style, str) else tuple(style or ())
    nodrift = nodrift and '-nodrift' or ''
    scale = 2.0 if quadruple else 1.0  # TODO: possibly change convention
    datasets = {}
    print(f'Feedback files: <source>-<style>{nodrift}')
    print(f'Number of feedback file groups: {len(database)}.')
    if database:
        print('Model:', end=' ')
    for facets, data in database.items():
        # Load the data
        # NOTE: This accounts for files with dedicated regions indicated in the name,
        # files with numerator and denominator multi-index coordinates, and files with
        # just a denominator region coordinate. Note load_file builds the multi-index.
        for sub, replace in FACETS_RENAME.items():
            facets = tuple(facet.replace(sub, replace) for facet in facets)
        if facets[1] in MODELS_SKIP:
            continue
        paths = [
            path for paths in data.values() for path in paths
            if bool(nodrift) == bool('nodrift' in path.name)
        ]
        if not paths:
            continue
        print(f'{facets[1]}_{facets[2]}', end=' ')
        versions = {}
        for path in paths:
            *_, indicator, suffix = path.stem.split('_')
            start, stop, source, style, *_ = suffix.split('-')  # ignore -nodrift
            start, stop = map(int, (start, stop))
            version = (source, style, start, stop)
            if sources and source not in sources:
                continue
            if styles and style not in styles:
                continue
            if not early and (start, stop) == (0, 20):
                continue
            if not late and (start, stop) == (20, 150):
                continue
            if not historical and stop - start == 50:
                continue
            if not delayed and start in range(1, 20):
                continue
            if outdated := 'local' in indicator or 'global' in indicator:
                if indicator.split('-')[0] != 'local':  # ignore global vs. global
                    continue
            dataset = load_file(path, project=database.project, validate=False)
            if outdated:
                region = 'point' if indicator.split('-')[1] == 'local' else 'globe'
                dataset = dataset.expand_dims('region').assign_coords(region=[region])
                if facets in datasets:  # combine new feedback coordinates
                    args = (datasets[version], dataset)
                    dataset = xr.combine_by_coords(args, combine_attrs='override')
            versions[version] = dataset
            del dataset

        # Standardize and concatenate data
        # NOTE: To reduce the number of variables this filters out unrequested regions,
        # periods, and feedback variables. See _update_feedback_terms for details.
        # NOTE: Integration bounds 'pbot' and 'ptop' are currently based on control
        # climate data so 'version' coordinate redundant. Simplify below.
        concat, noncat = {}, {}
        for version, dataset in versions.items():
            if regions:
                dataset = dataset.drop_sel(region=regions, errors='ignore')
            if periods and 'period' in dataset.sizes:
                dataset = dataset.drop_sel(period=periods, errors='ignore')
            arrays = {name: dataset[name] for name in ('pbot', 'ptop') if name in dataset}  # noqa: E501
            dataset = dataset.drop_vars(arrays)
            dataset = _update_feedback_attrs(dataset, **kw_both)
            dataset = _update_feedback_terms(dataset, **kw_both, **kw_terms)
            if 'time' in dataset.sizes:
                dataset = assign_dates(dataset, year=1800)
            for array in dataset.data_vars.values():
                if '_erf' in array.name or '_ecs' in array.name:
                    array *= scale  # NOTE: array.data *= fails for unloaded data
            for name, data in arrays.items():  # address _fluxes_from_anomalies bug
                if 'plev' in data.sizes:
                    data = data.isel(plev=0, drop=True)
                if name not in noncat:
                    noncat[name] = data
            concat[version] = dataset
        dataset = xr.concat(
            concat.values(),
            dim='concat',
            coords='minimal',
            compat='override',
            combine_attrs='override',
        )
        dataset = dataset.stack(version=['concat', 'region'])
        index = tuple(concat)  # original version values
        index = [(*index[idx], region) for idx, region in dataset.version.values]
        index = xr.DataArray(
            pd.MultiIndex.from_tuples(index, names=VERSION_LEVELS),
            dims='version',
            name='version',
            attrs={'long_name': 'feedback version'},
        )
        dataset = dataset.assign_coords(version=index)
        dataset = dataset.squeeze()
        if 'tstd' in dataset:
            temp = dataset.tstd.climo.add_cell_measures(('width', 'depth'))
            dataset['tdev'] = anom = dataset.tstd - temp.climo.average('area')
            anom.attrs.update(units='K', short_name='warming', long_name='relative warming')  # noqa: E501
        for name, array in noncat.items():
            dataset[name] = array
        if standardize:
            dataset = _standardize_order(dataset)
        datasets[facets] = dataset

    if datasets:
        print()
    return datasets


def feedback_datasets_json(
    *paths,
    quadruple=True, boundary=None, nonflag=False, standardize=True, **constraints,
):
    """
    Return a dictionary of datasets containing json-provided feedback data.

    Parameters
    ----------
    *paths : path-like, optional
        The base path(s).
    quadruple : bool, optional
        Whether to adjust parameters to correspond to quadrupled CO$_2$.
    boundary : str, optional
        The boundary components.
    standardize : bool, optional
        Whether to standardize the resulting order.
    nonflag : bool, optional
        Whether to include non-flagship feedback estimates.
    **kwargs
        Used to filter and adjust the data. See `feedback_datasets`.
    **constraints
        Passed to `_parse_constraints`.

    Returns
    -------
    datasets : dict
        A dictionary of datasets.
    """
    # NOTE: When combinining with 'open_dataset' the non-descriptive long names
    # here should be overwritten by long names from custom feedbacks.
    kw_both = {'quadruple': quadruple, 'boundary': boundary}
    kw_terms = {key: constraints.pop(key) for key in KEYS_FEEDBACKS if key in constraints}  # noqa: E501
    paths = paths or ('~/data/cmip-tables',)
    paths = tuple(Path(path).expanduser() for path in paths)
    boundary = boundary or 't'
    project, constraints = _parse_constraints(reverse=True, **constraints)
    scale = 2.0 if quadruple else 1.0
    datasets = {}
    if 't' not in boundary:  # only top-of-atmosphere feedbacks available
        return datasets
    for file in sorted(file for path in paths for file in path.glob('cmip*.json')):
        source = file.stem.split('_')[1]
        print(f'External file: {file.name}')
        index = (source, 'annual', 'globe', 0, 150)
        index = xr.DataArray(
            pd.MultiIndex.from_tuples([index], names=VERSION_LEVELS),
            dims='version',
            name='version',
            attrs={'long_name': 'feedback version'},
        )
        with open(file, 'r') as f:
            source = json.load(f)
        for model, ensembles in source[project].items():
            if model == 'IPSL-CM6ALR-INCA':  # no separate control version
                continue
            if model not in constraints.get('model', (model,)):
                continue
            for ensemble, group in ensembles.items():
                key_flagship = (project, 'abrupt-4xCO2', model)
                ens_default = ENSEMBLES_FLAGSHIP[project, None, None]
                ens_flagship = ENSEMBLES_FLAGSHIP.get(key_flagship, ens_default)
                ensemble = 'flagship' if ensemble == ens_flagship else ensemble
                if not nonflag and ensemble != 'flagship':
                    continue
                if ensemble not in constraints.get('ensemble', (ensemble,)):
                    continue
                facets = (project, model, 'abrupt4xco2', ensemble)
                dataset = xr.Dataset()
                for key, value in group.items():
                    name, units = FEEDBACK_SETTINGS[key.lower()]
                    attrs = {'units': units}  # long name assigned below
                    if '_erf' in name or '_ecs' in name:
                        value = scale * value
                    dataset[name] = xr.DataArray(value, attrs=attrs)
                dataset = dataset.expand_dims(version=1)
                dataset = dataset.assign_coords(version=index)
                if facets in datasets:
                    datasets[facets].update(dataset)
                else:
                    datasets[facets] = dataset
    for facets in tuple(datasets):
        dataset = datasets[facets]
        dataset = _update_feedback_attrs(dataset, **kw_both)
        dataset = _update_feedback_terms(dataset, **kw_both, **kw_terms)
        if standardize:
            dataset = _standardize_order(dataset)
        datasets[facets] = dataset
    return datasets


def feedback_datasets_text(
    *paths,
    quadruple=True, boundary=None, transient=False, standardize=True, **constraints,
):
    """
    Return a dictionary of datasets containing text-provided feedback data.

    Parameters
    ----------
    *paths : path-like, optional
        The base path(s).
    quadruple : bool, optional
        Whether to adjust parameters to correspond to quadrupled CO$_2$.
    boundary : str, optional
        The boundary components.
    transient : bool, optional
        Whether to include transient components.
    standardize : bool, optional
        Whether to standardize the resulting order.
    **kwargs
        Used to filter and adjust the data. See `feedback_datasets`.
    **constraints
        Passed to `_parse_constraints`.

    Returns
    -------
    datasets : dict
        A dictionary of datasets.
    """
    # NOTE: The Zelinka, Geoffry, and Forster papers and sources only specify a
    # CO2 multiple of '2x' or '4x' in the forcing entry and just say 'ecs' for the
    # climate sensitivity. So detect the multiple by scanning all keys in the table.
    kw_both = {'quadruple': quadruple, 'boundary': boundary}
    kw_terms = {key: constraints.pop(key) for key in KEYS_FEEDBACKS if key in constraints}  # noqa: E501
    paths = paths or ('~/data/cmip-tables',)
    paths = tuple(Path(path).expanduser() for path in paths)
    boundary = boundary or 't'
    project, constraints = _parse_constraints(reverse=True, **constraints)
    datasets = {}
    if 't' not in boundary:  # only top-of-atmosphere feedbacks available
        return datasets
    for file in sorted(file for path in paths for file in path.glob(f'{project.lower()}*.txt')):  # noqa: E501
        source = file.stem.split('_')[1]
        if source == 'zelinka':
            continue
        print(f'External file: {file.name}')
        index = (source, 'annual', 'globe', 0, 150)
        index = xr.DataArray(
            pd.MultiIndex.from_tuples([index], names=VERSION_LEVELS),
            dims='version',
            name='version',
            attrs={'long_name': 'feedback version'},
        )
        table = pd.read_table(
            file,
            header=1,
            skiprows=[2],
            index_col=0,
            delimiter=r'\s{2,}',
            engine='python',
        )
        table.index.name = 'model'
        dataset = table.to_xarray()
        dataset = dataset.expand_dims(version=1)
        dataset = dataset.assign_coords(version=index)
        scale = 0.5 if any('4x' in key for key in dataset.data_vars) else 1.0
        scale = 2 * scale if quadruple else scale
        for key, array in dataset.data_vars.items():
            name, units = FEEDBACK_SETTINGS[key.lower()]
            transients = ('rfnt_tcr', 'rfnt_rho', 'rfnt_kap')
            if not transient and name in transients:
                continue
            for model in dataset.model.values:
                facets = ('CMIP5', model, 'abrupt4xco2', 'flagship')
                if model not in constraints.get('model', (model,)):
                    continue
                if 'flagship' not in constraints.get('ensemble', ('flagship',)):
                    continue
                if any(lab in model for lab in ('mean', 'deviation', 'uncertainty')):
                    continue
                select = array.sel(model=model, drop=True)
                if units in ('K', 'W m^-2'):  # avoid in-place operation
                    select = scale * select
                select.name = name
                select.attrs.update({'units': units})  # long name assigned below
                select = select.to_dataset()
                if facets in datasets:  # combine new version coordinates
                    args = (select, datasets[facets])
                    select = xr.combine_by_coords(args, combine_attrs='override')
                datasets[facets] = select
    for facets in tuple(datasets):
        dataset = datasets[facets]
        dataset = _update_feedback_attrs(dataset, **kw_both)
        dataset = _update_feedback_terms(dataset, **kw_both, **kw_terms)
        if standardize:
            dataset = _standardize_order(dataset)
        datasets[facets] = dataset
    return datasets


def open_dataset(
    project=None,
    climate=True,
    feedbacks=True,
    feedbacks_json=None,
    feedbacks_text=None,
    standardize=True,
    **constraints,
):
    """
    Load climate and feedback data into a single dataset.

    Parameters
    ----------
    project : sequence, optional
        The project(s) to use.
    climate : bool or path-like, optional
        Whether to load processed climate data. Default path is ``~/data``.
    feedbacks : bool or path-like, optional
        Whether to load processed feedback files. Default path is ``~/data``.
    feedbacks_json, feedbacks_text : bool or path-like, optional
        Whether to load external feedback files. Default path is ``~/data/cmip-tables``.
    standardize : bool, optional
        Whether to standardize the resulting order.
    **kwargs
        Passed to relevant functions.
    **constraints
        Passed to constrain the results.
    """
    # Initial stuff
    # NOTE: Here 'source' refers to either the author of a cmip-tables file or the
    # creator of the kernels used to build custom feedbacks, and 'region' always refers
    # to the denominator. For external feedbacks, the region is always 'globe' and its
    # value is constant in longitude and latitude, while for internal feedbacks, the
    # values vary in longitude and latitude, and global feedbacks are generated by
    # taking the average (see notes -- also tested outdated feedback files directly).
    # So can compare e.g. internal and external feedbacks with ``region='globe'`` and
    # ``area='avg'`` -- this is a no-op for the spatially uniform external feedbacks.
    keys_climate = ('years', 'anomaly', 'ignore', *KEYS_ENERGY, *KEYS_MOIST, *KEYS_TRANSPORT, *KEYS_VERSION)  # noqa: E501
    keys_internal = ('source', 'style', *KEYS_REGIONS, *KEYS_RANGES, *KEYS_PERIODS)
    keys_feedback = ('quadruple', 'boundary', *KEYS_FEEDBACKS)
    kw_json = {'nonflag': constraints.pop('nonflag', False)}
    kw_text = {'transient': constraints.pop('transient', False)}
    kw_nodrift = {k: constraints.pop(k) for k in ('nodrift',) if k in constraints}
    kw_climate = {k: constraints.pop(k) for k in keys_climate if k in constraints}
    kw_internal = {k: constraints.pop(k) for k in keys_internal if k in constraints}
    kw_feedback = {k: constraints.pop(k) for k in keys_feedback if k in constraints}
    kw_internal = {**kw_internal, **kw_feedback}  # slightly simpler
    dirs_table = ('cmip-tables',)
    dirs_climate = ('cmip-climate',)
    dirs_feedback = ('cmip-feedbacks', 'ceres-feedbacks')
    bases = ('~/data', '~/scratch')
    datasets = {}
    projects = project.split(',') if isinstance(project, str) else ('cmip5', 'cmip6')
    if feedbacks_json is None:
        feedbacks_json = feedbacks
    if feedbacks_text is None:
        feedbacks_text = feedbacks

    # Open the datasets
    # WARNING: Using dataset.update() instead of xr.combine_by_coords() below can
    # result in silently replacing existing data with NaNs (verified with test). The
    # latter is required when adding new 'facets' and 'version' coordinate values.
    for project in map(str.upper, projects):
        print(f'Project: {project}')
        for b, function, dirs, kw in (
            (climate, climate_datasets, dirs_climate, {**kw_climate, **kw_nodrift}),
            (feedbacks, feedback_datasets, dirs_feedback, {**kw_internal, **kw_nodrift}),  # noqa: E501
            (feedbacks_json, feedback_datasets_json, dirs_table, {**kw_json, **kw_feedback}),  # noqa: E501
            (feedbacks_text, feedback_datasets_text, dirs_table, {**kw_text, **kw_feedback}),  # noqa: E501
        ):
            if not b:
                continue
            if isinstance(b, (str, Path)):
                paths = (Path(b).expanduser(),)
            elif isinstance(b, (tuple, list)):
                paths = tuple(Path(_).expanduser() for _ in b)
            else:
                paths = tuple(Path(_).expanduser() / d for _ in bases for d in dirs)
            kwargs = {**constraints, 'project': project, 'standardize': False, **kw}
            parts = function(*paths, **kwargs)
            for facets, dataset in parts.items():
                if facets in datasets:  # e.g. combine 'version' coordinates
                    comb = (datasets[facets], dataset)
                    dataset = xr.combine_by_coords(comb, combine_attrs='override')
                datasets[facets] = dataset

    # Concatenate and standardize datasets
    # NOTE: Critical to use 'override' for combine_attrs in case models
    # use different naming conventions for identical variables.
    names = {name: da for ds in datasets.values() for name, da in ds.data_vars.items()}
    print('Adding missing variables.')
    if datasets:
        print('Model:', end=' ')
    for facets, dataset in tuple(datasets.items()):  # interpolated datasets
        print(f'{facets[1]}_{facets[2]}', end=' ')
        for name in names.keys() - dataset.data_vars.keys():
            array = names[name]  # *sample* from another model or project
            array = xr.full_like(array, np.nan)  # preserve attributes as well
            if all('version' in keys for keys in (array.dims, dataset, dataset.sizes)):
                array = array.isel(version=0, drop=True)
                array = array.expand_dims(version=dataset.version.size)
                array = array.assign_coords(version=dataset.version)
            dataset[name] = array
    print()
    print('Concatenating datasets.')
    if not datasets:
        raise ValueError('No datasets found.')
    index = xr.DataArray(
        pd.MultiIndex.from_tuples(datasets, names=FACETS_LEVELS),
        dims='facets',
        name='facets',
        attrs={'long_name': 'source facets'},
    )
    dataset = xr.concat(
        datasets.values(),
        dim=index,
        coords='minimal',
        compat='override',
        combine_attrs='override',
    )
    print('Standardizing result.')
    if 'version' in dataset.dims:
        dataset = dataset.transpose('version', ...)
    if standardize:
        dataset = _standardize_order(dataset)
    dataset = dataset.climo.standardize_coords(prefix_levels=True)
    dataset = dataset.climo.add_cell_measures(surface=('ps' in dataset))
    if 'plev_bot' in dataset:  # created by add_cell_measures()
        dataset = dataset.drop_vars('plev_bot')
    return dataset<|MERGE_RESOLUTION|>--- conflicted
+++ resolved
@@ -66,12 +66,7 @@
 VERSION_LEVELS = (
     'source',
     'style',
-<<<<<<< HEAD
-    'region',
-    'start',  # initial year of regression or 'forced' climate average
-=======
     'start',  # iniital year of regression or 'forced' climate average
->>>>>>> 129cf34a
     'stop',  # final year of regression or 'forced' climate average
     'region',
 )
