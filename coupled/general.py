#!/usr/bin/env python3
"""
General functions for plotting coupled model output.
"""
import copy
import itertools
import re
import warnings
from pathlib import Path

import numpy as np
import pandas as pd
import xarray as xr
from icecream import ic  # noqa: F401
from scipy import stats

import proplot as pplt
import matplotlib.legend_handler as mhandler
import matplotlib.collections as mcollections
import matplotlib.container as mcontainer
import matplotlib.lines as mlines
import seaborn as sns
from climopy import ureg, vreg  # noqa: F401
<<<<<<< HEAD
from .process import _constrain_data, process_data
from .reduce import _components_corr, _components_slope, _parse_institute, _parse_project  # noqa: E501
from .specs import _capitalize_label, _split_label, get_labels, parse_specs
=======
from .process import process_constraint, process_data
from .reduce import _get_regression, _get_weights, _parse_institute, _parse_project
from .specs import _pop_kwargs, _split_label, get_heading, get_label, get_labels, parse_specs  # noqa: E501
>>>>>>> 02ce82de

__all__ = ['general_plot']

# Default configuration settings
# See: https://agu.org/Publish-with-AGU/Publish/Author-Resources/Graphic-Requirements
CONFIG_SETTINGS = {
    'autoformat': False,
    'axes.inbounds': True,
    'axes.margin': 0.03,
    'bottomlabel.pad': 6,
    'cmap.inbounds': True,
    'colorbar.extend': 1.0,
    'colorbar.width': 0.18,  # inches not font-sizes
    'fontname': 'Helvetica',
    'fontsize': 9.0,
    'grid.alpha': 0.06,  # gridline opacity
    'hatch.linewidth': 0.3,
    'inlineformat': 'png',  # switch between png and retina
    'leftlabel.pad': 6,
    'legend.handleheight': 1.2,
    'negcolor': 'cyan7',  # differentiate from colors used for variables
    'poscolor': 'pink7',
    'rightlabel.pad': 8,
    'subplots.refwidth': 2,
    'toplabel.pad': 8,
    'unitformat': '~L',
}
pplt.rc.update(CONFIG_SETTINGS)

# Default color cycle
# NOTE: Cycle designed for variable breakdowns 'net', 'cld', 'swcld', 'lwcld',
# 'cs'. In future should rethink or remove this cycle.
CONTOUR_DEFAULT = (
    {'color': 'gray8'},
    {'color': 'gray3', 'linestyle': ':'},
)
CYCLE_DEFAULT = [
    f'{color}6' if color == 'gray' else f'{color}7'
    for color in (
        'gray',
        'blue',
        'yellow',
        'red',
        'cyan',
        'pink',
        'indigo',
        'orange',
    )
]

# Properties to preserve when grouping legend handles
# TODO: Permit both project and flagship labels
PROPS_LEGEND = (
    'alpha',
    'color',
    'cmap',
    'edgecolor',
    'facecolor',
    'hatch',
    'marker',
    'markersize',
    'markeredgewidth',
    'markeredgecolor',
    'markerfacecolor',
    'linestyle',
    'linewidth',
    # 'sizes',  # NOTE: ignore flagship indicator
)
PROPS_CONTOUR = (  # support e.g. lon averages with shading
    'extend',
    'levels',
    'cmap',
    'cmap_kw',
    'norm',
    'norm_kw',
    'vmin',
    'vmax',
    'step',
    'robust',
    'locator',
    'symmetric',
    'diverging',
    'sequantial',
)

# Properties to ignore for grouping like commands
PROPS_PLURAL = (
    'width',
    'mean', 'median',
    'showmean', 'showmedian',
    'shadestd', 'shadepctile',
    'fadestd', 'fadepctile',
    'barstd', 'barpctile',
    'boxstd', 'boxpctile',
)
PROPS_IGNORE = (
    'absolute_width',
    'absolute_size',
    'negpos',
    'negcolor',
    'poscolor',
    'color',  # join separate bar plots
    'hatch',  # join separate bar plots
    'sym',
    'whis',
    'flierprops',
    *(f'{props}{suffix}' for suffix in ('', 's') for props in PROPS_PLURAL),
)

# Default format keyword arguments
KWARGS_FIG = {
    'refwidth': 1.3,
    'abcloc': 'l',
    'abc': 'A.',
}
KWARGS_GEO = {
    'proj': 'hammer',
    'proj_kw': {'lon_0': 210},
    'lonlines': 30,
    'latlines': 30,
    'refwidth': 2.0,
    'titlepad': 3,  # default is 5 points
    'abcloc': 'ul',
    'coast': True,
}
KWARGS_LAT = {
    'xlabel': 'latitude',
    'xformatter': 'deg',
    'xlocator': 30,
    'xscale': 'sine',  # either 'sine' or 'linear'
    'xlim': (-89, 89),
}
KWARGS_PLEV = {
    'ylim': (1000, 70),
    'yminorlocator': 100,
    'ylocator': 200,
    'ylabel': 'pressure (hPa)',
    # 'yreverse': True,
}

# Default extra plotting keyword arguments
KWARGS_ANNOTATE = {  # annotation text
    'color': 'gray8',
    'alpha': 1.0,
    'textcoords': 'offset points',
}
KWARGS_BACKGROUND = {
    'alpha': 0.05,
    'color': 'black',
    'zorder': 0.1,
    'linewidth': 0.0,
}
KWARGS_CENTER = {  # violinplot markers
    'color': 'w',
    'marker': 'o',
    'markersize': (5 * pplt.rc.metawidth) ** 2,
    'markeredgecolor': 'k',
    'markeredgewidth': pplt.rc.metawidth,
    'absolute_size': True,
}
KWARGS_ERRBAR = {  # thin error whiskers
    'capsize': 0,
    'barcolor': 'black',
    'barlinewidth': 1.5 * pplt.rc.metawidth,
}
KWARGS_ERRBOX = {  # thick error whiskers
    'capsize': 0,
    'boxcolor': 'black',
    'boxlinewidth': 3.5 * pplt.rc.metawidth,
}
KWARGS_REFERENCE = {  # reference zero or one line
    'alpha': 0.50,
    'color': 'black',
    'scalex': False,
    'scaley': False,
    'zorder': 0.50,
    'linestyle': ':',  # differentiate from violin lines
    'linewidth': 1.2 * pplt.rc.metawidth,
}

# Default main plotting keyword arguments
# NOTE: If expect the shortest violin plots have length 1 W m-2 K-1 and are roughly
# triangle shaped then maximum density sample in units 1 / (W m-2 K-1)-1 is 2. Idea
# should be to make the maximum around 1 hence scaling violin widths by 0.5.
KWARGS_BAR = {
    'color': 'gray8',
    'edgecolor': 'black',
    'width': 1.0,
    'absolute_width': False,
}
KWARGS_BOX = {
    'whis': (2.5, 97.5),  # consistent with default 'pctiles' ranges
    'means': False,
    'widths': 1.0,  # previously 0.85
    'color': 'gray8',
    'linewidth': pplt.rc.metawidth,
    'flierprops': {'markersize': 2, 'marker': 'x'},
    'manage_ticks': False,
}
KWARGS_CONTOUR = {
    'globe': True,
    'color': 'gray9',
    'robust': 96,
    'nozero': True,
    'labels': True,
    'levels': 3,
    'linewidth': pplt.rc.metawidth,
}
KWARGS_HATCH = {
    'globe': True,
    'color': 'none',
    'linewidth': 0,
    'edgecolor': 'black'
}
KWARGS_LINE = {
    'color': 'gray8',
    'linestyle': '-',
    'linewidth': 2.5 * pplt.rc.metawidth,
}
KWARGS_AREA = {
    'negpos': True,
    'edgecolor': 'k',
    'linewidth': 1.0 * pplt.rc.metawidth,
}
KWARGS_SCATTER = {
    'color': 'gray8',
    'marker': 'x',
    'markersize': 0.1 * pplt.rc.fontsize ** 2,
    'linewidth': 1.5 * pplt.rc.metawidth,  # for marker thickness
    'absolute_size': True,
}
KWARGS_SHADING = {
    'globe': True,
    'robust': 98,
    'levels': 20,
    'extend': 'both',
}
KWARGS_VIOLIN = {
    'color': 'gray8',
    'inner': 'stick',  # options are None, 'stick', or 'box' for 1.5 * interquartile
    'scale': 'width',  # options are 'width', 'count', or 'area' (default)
    'width': 0.5,  # kde pdf scale applied to native units '1 / W m-2 K-1'
    'bw': 0.3,  # in feedback or temperature units
    'cut': 0.3,  # no more than this fraction of bandwidth (still want to see lines)
    'saturation': 1.0,  # exactly reproduce input colors (not the default! weird!)
    'linewidth': pplt.rc.metawidth,
}


def _get_annotations(data):
    """
    Get label coordinates for input array.

    Parameters
    ----------
    data : xarray.DataArray
        The input array.

    Returns
    -------
    coords : dict
        The annotation coordinates.
    """
    coords = {}
    index = data.indexes.get('facets', None)
    if index is None:
        raise TypeError('Input data must have facets coordinate.')
    name = 'model' if 'model' in index.names else 'institute'
    if name not in index.names:
        raise TypeError('Unexpected facets levels', ', '.join(map(repr, index.names)))  # noqa: E501
    projs = [{'project': proj} for proj in _get_projects(data)]
    labels = get_labels(*projs, short=True, heading=False, identical=False)
    if all(labels):  # used for legends
        coords['label'] = xr.DataArray(labels, dims='facets')
    labels = [get_label(name, value) for value in data.coords[name].values]
    if all(labels):  # used for annotations
        coords['annotation'] = xr.DataArray(labels, dims='facets')
    return coords


def _get_flagships(data):
    """
    Get boolean flagship status for input data.

    Parameters
    ----------
    data : xarray.DataArray
        The input array.

    Returns
    -------
    numpy.ndarray
        The booleans.
    """
    if 'facets' not in data.coords:
        raise ValueError('Origin coordinate is missing.')
    elif 'institute' in data.coords:
        bools = [data.coords['institute'].item() == 'flagship'] * data.facets.size
    else:
        filt = _parse_institute(data.facets.values, 'flagship')
        bools, names = [], data.indexes['facets'].names
        if 'project' not in names and 'project' not in data.coords:
            raise ValueError('Project version is missing.')
        for facet in data.facets.values:
            if 'project' not in names:
                facet = (data.coords['project'].item().upper(), *facet)
            b = filt(tuple(facet))
            bools.append(b)
    return np.array(bools)


def _get_projects(data):
    """
    Get string sub-project name for input data.

    Parameters
    ----------
    data : xarray.DataArray
        The input array.

    Returns
    -------
    numpy.ndarray
        The projects.
    """
    if 'project' in data.coords:  # __contains__ excludes index levels
        project = data.coords['project'].item()
        projects = [project] * data.sizes.get('facets', 1)
    elif 'facets' in data.coords:  # infer from facets
        filt65 = _parse_project(data.facets.values, 'cmip65')
        filt66 = _parse_project(data.facets.values, 'cmip66')
        projects = [
            'cmip66' if filt66(facet) else 'cmip65' if filt65(facet) else 'cmip5'
            for facet in data.facets.values
        ]
    else:
        raise TypeError('Input data must have project or facets coordinate.')
    return np.array(projects)


def _get_scalars(*args, units=True, tuples=False):
    """
    Get the scalar coordinates for labels and groups.

    Parameters
    ----------
    *args : xarray.DataArray
        The input arrays.
    units : bool, optional
        Whether to include units attributes.
    tuples : bool, optional
        Whether to include tuple index values.

    Returns
    -------
    result : dict of list
        The resulting coordinates.
    """
    # NOTE: This is used in both _merge_dists and in general_plot for assigning
    # groups of shared colormaps and legends based on coordinates.
    attrs = ('name', 'units') if units else ('name',)
    keys = list(attrs)
    keys += sorted(set(key for arg in args for key in getattr(arg, 'coords', ())))
    result = {}
    for key in keys:
        values = []
        for arg in args:
            if not isinstance(arg, xr.DataArray):
                continue
            if key in attrs:
                value = np.array(getattr(arg, key, None))
            else:
                value = np.array(arg.coords.get(key))
            if value.size != 1:
                continue
            if np.issubdtype(value.dtype, float) and np.isnan(value):
                continue
            if isinstance(value := value.item(), tuple) and not tuples:
                continue
            values.append(value)
        if len(args) == len(values):
            result[key] = tuple(values)
    return result


def _props_guide(*axs, loc=None, figurespan=False, cbarlength=None, cbarwrap=None):
    """
    Return properties for the guide based on input arguments.

    Parameters
    ----------
    *axs : proplot.Axes
        The referenced axes.
    loc : str, optional
        The input guide location.
    figurespan : bool, optional
        Whether to make colorbars and legends span the entire figure.
    cbarlength : float, default: auto
        The relative colorbar length based on input.
    cbarwrap : float, default: 1.2
        Scaling to apply to size used to wrap colorbar labels.

    Returns
    -------
    src : object
        The figure or axes to use.
    loc : str
        The guide location to use.
    span : 2-tuple
        The span for figure-edge labels.
    bbox : 2-tuple
        The bounding box for legends.
    length : float
        The relative length for colorbars.
    size : float
        The size in inches.
    """
    # Infer gridspec location of axes
    # WARNING: This all must come after axes are drawn and content is plotted inside.
    # Otherwise position will be wrong.
    fig = axs[0].figure
    axs = pplt.SubplotGrid(axs)  # then select
    rows = tuple(zip(*(ax._get_topmost_axes()._range_subplotspec('y') for ax in axs)))
    cols = tuple(zip(*(ax._get_topmost_axes()._range_subplotspec('x') for ax in axs)))
    nrows, ncols = axs.shape  # shape of underlying gridspec
    rows = (min(rows[0]), max(rows[1]))
    cols = (min(cols[0]), max(cols[1]))
    row = (rows[0] + rows[1] + 1) // 2  # prefer bottom i.e. higher index
    col = (cols[0] + cols[1]) // 2  # prefer left i.e. lower index
    if loc is None:
        pass
    elif not isinstance(loc, str) or loc[0] not in 'lrtb':
        raise ValueError(f'Invalid location {loc!r}.')
    if figurespan:
        src = fig
        if loc is not None:
            pass
        elif max(cols) == axs.shape[1] - 1 and max(rows) != axs.shape[0] - 1:
            loc = 'right'
        elif min(cols) == 0 and max(rows) != axs.shape[0] - 1:
            loc = 'left'
        else:
            loc = 'bottom'
    else:
        if loc is None:
            loc = 'right' if len(rows) == 1 else 'bottom'
        if loc[0] == 't':
            src = fig if min(rows) == 0 else axs[rows[0], col]
        elif loc[0] == 'l':
            src = fig if min(cols) == 0 else axs[row, cols[0]]
        elif loc[0] == 'b':
            src = fig if max(rows) == nrows - 1 else axs[rows[1], col]
        elif loc[0] == 'r':
            src = fig if max(cols) == ncols - 1 else axs[row, cols[1]]
        else:
            src = axs[row, col]  # fallback but should be impossible
    if isinstance(src, pplt.SubplotGrid):
        src = axs[0]  # fallback in case empty list

    # Infer settings
    # TODO: Here 'extendsize' is always accurate since we call .auto_layout(tight=False)
    # whenever axes are created, but in current proplot branch this is wrong. Should
    # consider applying .auto_layout(tight=False) after drawing each axes.
    if loc[0] in 'lr':
        nspan = max(rows) - min(rows) + 1
        span = (min(rows) + 1, max(rows) + 1) if src is fig else None
    else:
        nspan = max(cols) - min(cols) + 1
        span = (min(cols) + 1, max(cols) + 1) if src is fig else None
    shrink = 0.5 if nspan > 2 else 0.66  # shorter for e.g. 3 or 4 columns
    adjust = 1.3 if src is fig and nspan > 1 else 1.0
    offset = 1.10 if axs[0]._name == 'cartesian' else 1.02  # for colorbar and legend
    factor = cbarwrap or 1.2  # additional scaling
    xoffset = loc[0] in 'lr' and (rows[1] - rows[0]) % 2
    yoffset = loc[0] in 'tb' and (cols[1] - cols[0]) % 2
    xcoords = {'l': 1, 'b': offset, 'r': 0, 't': offset}
    ycoords = {'l': offset, 'b': 1, 'r': offset, 't': 0}
    width, height = axs[0]._get_size_inches()
    if cbarlength:
        length = cbarlength
    elif nspan == 1:
        length = 1
    elif src is fig:  # shrink along figure
        length = shrink
    elif src is not fig:  # extend beyond axes
        length = adjust * nspan * shrink
    if src is fig or not xoffset and not yoffset:
        bbox = None
        length = (0.5 - length / 2, 0.5 + length / 2)
    else:
        bbox = (xcoords[loc[0]], ycoords[loc[0]])
        length = (offset - length / 2, offset + length / 2)
    if loc[0] in 'lr':  # get size used for wrapping
        size = nspan * height
    else:
        size = nspan * width
    if src is fig:  # include space between subplots
        size += (adjust - 1) * (nspan - 1)
    if factor:  # NOTE: currently always true
        size *= factor
    return src, loc, span, bbox, length, size


def _props_command(data, cycle=None, autocolor=False):
    """
    Return properties for the plot based on input arguments.

    Parameters
    ----------
    data : xarray.DataArray
        Input data argument.
    cycle : cycle-spec, optional
        The color cycle used when `autocolor` is ``False``.
    autocolor : bool, optional
        Whether to use colors instead of opacity for projects.

    Returns
    -------
    colors : list
        The default colors.
    kw_patch : dict
        The default patch properties.
    kw_scatter : list
        The default marker properties.
    """
    # Get derived coordinates
    # WARNING: Previously tried np.repeat([(0, 0, 150)], data.size) for periods
    # but expanded the values and resulted in N x 3. Stick to lists instead.
    # NOTE: This preserves project/institute styling across bar/box/regression
    # plots by default, but respecting user-input alpha/color/hatch etc.
    def _get_lists(values, options, default=None):  # noqa: E306
        values = list(values)  # from arbitrary iterable
        if len(values) == 1:
            values = [values[0] for _ in range(data.size)]
        result = [options.get(value, default) for value in values]
        if len(set(result)) <= 1:
            result = [default] * len(values)
        return result
    linewidth = 0.6 * pplt.rc.metawidth  # default reference bar line width
    markersize = 0.1 * pplt.rc.fontsize ** 2  # default reference scatter marker size
    if 'facets' in data.sizes:  # others == 'model', do not want unique colors!
        flagship = _get_flagships(data)
        project = _get_projects(data)
    else:
        flagship = np.atleast_1d(data.coords.get('institute', None))
        project = np.atleast_1d(data.coords.get('project', None))
    experiment = np.atleast_1d(data.coords.get('experiment', None))
    start = np.atleast_1d(data.coords.get('start', None))
    stop = np.atleast_1d(data.coords.get('stop', None))
    if stop.size == 1:  # TODO: figure out issue and remove kludge
        stop = np.repeat(stop, start.size)
    if start.size == 1:  # TODO: figure out issue and remove kludge
        start = np.repeat(start, stop.size)
    mask = np.array([value is None or value != value for value in experiment])
    mask1 = np.array([value is None or value != value for value in start])
    mask2 = np.array([value is None or value != value for value in stop])
    experiment = np.where(mask, 'abrupt4xco2', experiment)
    start, stop = np.where(mask1, 0, start), np.where(mask2, 150, stop)

    # Standardize coordinates for inferring default properties
    # WARNING: Coordinates created by _merge_dists might have NaN in place
    # of None values in combination with other floats. Also np.isnan raises float
    # casting errors and 'is np.nan' can fail for some reason. So take advantage of
    # the property that np.nan != np.nan evaluates to true unlike all other objects.
    projs = [int(opt[4] if opt and len(opt) in (5, 6) else 0) for opt in project]
    groups = [int(opt[4:] if opt and len(opt) in (5, 6) else 0) for opt in project]
    compare = any(value and value == 'abrupt4xco2' for value in experiment)
    perturbs = {'picontrol': 0, 'abrupt4xco2': 1, 'abrupt4xco2-picontrol': 1 + compare}
    perturbs = [perturbs.get(opt, 2) for opt in experiment]
    periods = list(zip(start.tolist(), stop.tolist()))
    perturbs = perturbs * (len(periods) if len(perturbs) == 1 else 1)
    periods = periods * (len(perturbs) if len(periods) == 1 else 1)
    options = list(zip(perturbs, *zip(*periods)))
    others = []  # other coordinates for color cycle
    exclude = ('project', 'experiment', 'start', 'stop')
    exclude += () if len(set(perturbs)) == 1 else ('style',)
    index = data.indexes[data.dims[0]]  # 'facets' or 'components' form _merge_dists()
    for key in index:  # iterate over multi-index values
        other = tuple(key for name, key in zip(index.names, key) if name not in exclude)
        others.append(other[-1])  # maximum of single value

    # General settings associated with coordinates
    # NOTE: Here 'cycle' used for groups without other settings by default.
    # periods = periods * (len(perturbs) if len(periods) == 1 else 1)
    cycle = CYCLE_DEFAULT if cycle is None else pplt.get_colors(cycle)
    delta = 0 if perturbs[0] == 0 and len(set(perturbs)) == 1 else 1
    control = [(0, 0, 150)]
    early = [(delta, 0, 20), (delta, 0, 50), (delta, 2, 20), (delta, 2, 50)]
    late = [(delta, 20, 150), (delta, 100, 150)]  # label as 'late' but is just control
    full = [(delta, 0, 150), (delta, 2, 150)]
    sizes = {False: 0.50 * markersize, True: 1.5 * markersize}  # institute
    edge1 = {key: 'gray3' for key in early}  # early groups
    edge2 = {key: 'gray9' for key in (*late, *full)}
    hatch0 = {key: 'xxxxxx' for key in control}  # unperturbed
    hatch1 = {key: 'ooo' for key in early}
    hatch1 = {} if ('20-0', '150-20') in periods else hatch1
    hatch2 = {key: '...' for key in (*late, *full)}
    alpha, alphas = projs, {5: 0.3}  # default alpha
    edge, edges = groups, {66: 'gray3'}  # default edges
    hatch, hatches = groups, {66: 'xxxxxx'}  # default hatches
    fade, fades = flagship, {False: 0.85, True: 1}  # flagship status
    # hatch0 = {key: 'xxxxxx' for key in control}  # alternative
    # hatch1 = {key: 'xxxxxx' for key in early}
    # hatch2 = {key: 'xxx' for key in (*late, *full)}

    # Additional settings dependent on input coordinates
    # NOTE: Here ignore input 'cycle' if autocolor was passed. Careful to support
    # both _merge_dists() regression bars/violins and distribution bar plots.
    # order = [*early, *late, *full, *control]
    # seen = set(order)  # previously used for 'autocolor'
    # colors = [key for key in order if key in color]
    # colors.extend((key for key in color if key not in seen and not seen.add(key)))
    if autocolor:
        color = options  # standardized colors based on experiment and period
        if len(set(options)) == 1:  # e.g. cmip5 vs. cmip6 regressions
            base, cold, warm = options[:1], (), ()
        elif not set(options) & set(early):  # no early-late partition
            base, cold, warm = (), control, (*late, *full)
        elif set(options) & set(control):  # early-late partition
            base, cold, warm = control, early, (*late, *full)
        else:  # alternative allowing full comparison
            base, cold, warm = full, early, late
        colors = dict(zip(('gray6', 'cyan7', 'pink7'), (base, cold, warm)))
        colors = {key: color for color, keys in colors.items() for key in keys}
    else:  # automatic colors based on inner variables
        seen = set()  # record auto-generated color names
        color = others if len(set(others)) > 1 else options
        colors = [key for key in color if key not in seen and not seen.add(key)]
        colors = {key: cycle[i % len(cycle)] for i, key in enumerate(colors)}
        if len(set(others)) > 1 and len(set(options)) > 1:
            alpha, alphas = groups, {5: 0.3, 56: 0.3, 65: 0.6}  # instead of hatching
            edge, hatch = options, options  # experiment and period hatching
            edges = {} if color is options or len(set(periods)) == 1 else {**edge1, **edge2}  # noqa: E501
            hatches = {} if color is options else hatch0 if len(set(periods)) == 1 else {**hatch1, **hatch2}  # noqa: E501

    # Infer default properties from standardized coordinates
    # NOTE: Alternative settings are commented out below. Also tried varying
    # edge widths but really really impossible to be useful for bar plots.
    colors = _get_lists(color, colors, default=None)
    edges = _get_lists(edge, edges, default='black')
    hatches = _get_lists(hatch, hatches, default=None)
    sizes = _get_lists(fade, sizes, default=markersize)
    alphas = _get_lists(alpha, alphas, default=1.0)
    fades = _get_lists(fade, fades, default=1.0)
    alphas = [a - (1 - f) * a ** 0.1 for a, f in zip(alphas, fades)]
    kw_patch = {'alpha': alphas, 'hatch': hatches, 'edgecolor': edges, 'linewidth': linewidth}  # noqa: E501
    kw_scatter = {'alpha': alphas, 'sizes': sizes}
    return colors, kw_patch, kw_scatter


def _init_command(
    args, kw_collection, horizontal=False, transpose=False,
    violin=True, shading=True, pcolor=False, contour=None
):
    """
    Generate a plotting command and keyword arguments from the input arguments.

    Parameters
    ----------
    args : xarray.DataArray
        Input arguments.
    kw_collection : namedtuple
        Input keyword arguments.
    horizontal : bool, optional
        Whether to use vertical or horizontal orientation.
    transpose : bool, optional
        Whether to transpose variables for line plots.
    shading : bool or dict, optional
        Whether to use shading or contours for 2D array inputs.
    contour : dict, optional
        Additional contour properties for 2D array inputs.
    pcolor : bool, optional
        Whether to use `pcolormesh` for 2D shaded plot.
    violin : bool, optional
        Whether to use violins for several 1D array inputs.

    Results
    -------
    command : str
        The plotting command.
    guide : str
        The guide to use for the command.
    args : tuple
        The positional arguments.
    kw_collection : namedtuple
        The possibly updated keyword arguments.
    """
    # Assign plotting command
    # defaults = KWARGS_VIOLIN.copy(); kw_collection.other.update(kw_patch)
    ignore = {'facets', 'version', 'components'}
    *_, data = args  # possibly ignore coordinate arrays
    if dims := sorted(data.sizes.keys() - ignore):
        # Two-dimensional plots
        # TODO: Support hist and hist2d plots in addition to scatter and barh
        # plots (or just hist since hist2d usually looks ugly with so little data).
        hatch = any(val for key, val in kw_collection.command.items() if 'hatch' in key)
        negpos = kw_collection.command.get('negpos', None)
        if len(dims) == 1 and dims[0] == 'plev':
            command = 'line' if negpos is None else 'area'
            command += '' if transpose else 'x'
            defaults = (KWARGS_LINE if negpos is None else KWARGS_AREA).copy()
        elif len(dims) == 1:
            command = 'line' if negpos is None else 'area'
            command += 'x' if transpose else ''
            defaults = (KWARGS_LINE if negpos is None else KWARGS_AREA).copy()
        elif hatch:  # hatching
            command = 'contourf'
            defaults = KWARGS_HATCH.copy()
        elif shading:  # shading
            command = 'pcolormesh' if pcolor else 'contourf'
            defaults = {**KWARGS_SHADING, **({} if shading is True else shading or {})}
        else:  # no shading
            command = 'contour'
            defaults = {**KWARGS_CONTOUR, **({} if contour is True else contour or {})}
    else:
        # Scalar plots with advanced default properties
        # NOTE: _violin_data applies custom grouping and spacing of violin plots by
        # inserting nan columns then _setup_violins imposes properties on resluts.
        nargs = sum(isinstance(arg, xr.DataArray) for arg in args)
        violin = kw_collection.other.get('violin', True)
        ragged = data.ndim == 2 or data.ndim == 1 and data.dtype == 'O'
        distribution = 'facets' in data.sizes  # auto settings
        if nargs == 1 and distribution and not ragged:  # sort distribution
            args = (*args[:-1], data := data.sortby(data, ascending=True))
        horizontal = kw_collection.other.get('horizontal', False)
        kw_props = _pop_kwargs(kw_collection.other.copy(), _props_command)
        colors, kw_patch, kw_scatter = _props_command(data, **kw_props)
        if nargs == 1 and violin and ragged:
            kw_violin = dict(color=colors, horizontal=horizontal, **kw_patch)
            *args, kw_collection = _violin_data(*args, kw_collection, **kw_violin)
        if nargs == 2:
            command = 'scatter'
            defaults = {**KWARGS_SCATTER, **kw_scatter}
        elif not ragged:  # bar plot
            command = 'barh' if horizontal else 'bar'
            defaults = {**KWARGS_BAR, **kw_patch}
        elif not violin:
            command = 'boxh' if horizontal else 'box'
            defaults = {**KWARGS_BOX, **kw_patch}
        else:
            command = 'violinh' if horizontal else 'violin'  # used in filenames only
            defaults = {**KWARGS_VIOLIN}  # ignore patch
        if distribution and 'bar' in command:
            if 'color' not in kw_collection.command:  # no manual color/auto autocolor
                defaults['negpos'] = data.name[-3:] not in ('ecs',)
        if not distribution and 'violin' not in command and 'scatter' not in command:
            if all(c is not None for c in colors):
                defaults['color'] = colors

    # Update guide keywords
    # NOTE: This enforces legend handles grouped only for parameters with identical
    # units e.g. separate legends for sensitivity and feedback bar plots.
    # WARNING: Critical to delay wrapping the colorbar label until content is
    # drawn or else the reference width and height cannot be known.
    prefix = data.attrs.pop('short_prefix', None)
    kw_collection = copy.deepcopy(kw_collection)
    shading = command in ('contourf', 'pcolormesh')
    contours = command == 'contour'
    for key, value in defaults.items():  # including e.g. width=None
        if kw_collection.command.get(key, None) is None and value is not None:
            kw_collection.command[key] = value
    if not shading and not contours:
        for key in PROPS_CONTOUR:
            kw_collection.command.pop(key, None)
    if shading and not hatch:
        guide = 'colorbar'
        label = data.climo.short_label
        kw_collection.colorbar.setdefault('label', label)
    elif contours and not hatch:
        guide = 'legend'
        label = data.climo.short_label  # includes units and ignores prefix
        kw_collection.legend.setdefault('label', label)
        color = kw_collection.command.pop('color', None)
        if color is not None:  # colormap for queue
            kw_collection.command['cmap'] = (color,)
    else:   # generalized legend
        guide = 'legend'
        short = data.attrs.get('short_name', '')
        long = data.attrs.get('long_name', '')
        label = prefix or long.replace(short, '').strip()
        if 'label' in data.coords or 'contour' in command and hatch:
            label = None  # TODO: revisit this?
        kw_collection.legend.setdefault('label', label)
        if not dims and command[-1] == 'h':
            kw_collection.axes.setdefault('yreverse', True)
    return command, guide, args, kw_collection


def _init_objects(arguments, kws_collection, geom=None, fig=None, gs=None, title=None):
    """
    Initialize plotting objects given input arguments.

    Parameters
    ----------
    arguments : list of tuple of xarray.DataArray
        The plotting input arguments.
    kws_collection : list of namedtuple of dict
        The keyword arguments for each command.

    Other Parameters
    ----------------
    geom : tuple, optional
        The ``(nrows, ncols, index)`` geometry.
    fig : proplot.Figure, optional
        The existing figure.
    gs : proplot.GridSpec, optional
        The existing gridspec.
    title : str, optional
        The default title of the axes.

    Returns
    -------
    fig : proplot.Figure
        The source figure.
    gs : proplot.GridSpec
        The source gridspec.
    ax : proplot.Axes
        The plotting axes.
    """
    # Update defaults
    # NOTE: Transpose is used for e.g. latitude average panels on geographic plots.
    transpose = any(kw_collection.other.get('transpose') for kw_collection in kws_collection)  # noqa: E501
    dims_ignore = {'facets', 'version', 'period'}  # additional keywords
    dims = [tuple(sorted(args[-1].sizes.keys() - dims_ignore)) for args in arguments]
    if len(set(dims)) != 1:
        raise RuntimeError(f'Conflicting dimensionalities in single subplot: {dims}')
    keys_ignore = ('lon', 'lat')  # format instructions to ignore
    kw_axes = {}  # default settings
    dims = set(dims[0])
    geom = geom or (1, 1, 0)  # total subplotspec geometry
    span, sharex, sharey = False, 'labels', 'labels'
    if 'lon' in dims and 'lat' in dims:
        kw = KWARGS_GEO.copy()
        keys_ignore = ('x', 'y')
        kw_axes.update(kw)
    if 'lon' not in dims and 'lat' in dims:
        kw = KWARGS_LAT.copy()
        sharex = True  # no duplicate latitude labels
        if transpose:  # latitude on y axis
            kw = {key[0].replace('x', 'y') + key[1:]: val for key, val in kw.items()}
            kw.update(ytickloc='right')  # generally combined with shading
        kw_axes.update(kw)
    if 'plev' in dims:
        kw = KWARGS_PLEV.copy()
        sharey = True  # no duplicate pressure labels
        if transpose:  # pressure on x axis
            kw = {key[0].replace('y', 'x') + key[1:]: val for key, val in kw.items()}
            kw.update(xtickloc='top')  # generally combined with shading
        kw_axes.update(kw)

    # Initialize figure and axes
    # WARNING: Critical to merge commands first since they apply default width based
    # on number of violins and bars. Also note save space by using inset a-b-c below.
    kw_axes.update(KWARGS_FIG)  # abc and title properties
    kw_axes.update({'abcloc': 'ul'} if title is None else {'title': title})
    kw_figure = {'sharex': sharex, 'sharey': sharey, 'span': span}
    kw_figure.update({'refwidth': kw_axes.pop('refwidth', None)})
    kw_gridspec = {}  # no defaults currently
    if max(geom[:2]) == 1:  # remove individual label
        kw_axes.pop('abc', None)
    if gs is None:
        for kw_collection in kws_collection:
            kw_gridspec.update(kw_collection.gridspec)
        gs = pplt.GridSpec(*geom[:2], **kw_collection.gridspec)
    if fig is None:  # also support updating? or too slow?
        skip = any('share' in kw_collection.figure for kw_collection in kws_collection)
        for key in (('sharex', 'sharey') if skip else ()):
            kw_figure.pop(key, None)
        for kw_collection in kws_collection:
            kw_figure.update(kw_collection.figure)
        fig = pplt.figure(**kw_figure)
    for kw_collection in kws_collection:
        keys = [x for x in kw_collection.axes if any(x[:len(y)] == y for y in keys_ignore)]  # noqa: E501
        for key in keys:
            del kw_collection.axes[key]
        kw_axes.update(kw_collection.axes)
        kw_collection.axes.update(kw_axes)  # re-apply after plotting
    with warnings.catch_warnings():  # ignore matplotlib map_projection warning
        warnings.simplefilter('ignore')
        ax = fig.add_subplot(gs[geom[2]], **kw_axes)
    fig.auto_layout(tight=False)  # TODO: commit on master
    return fig, gs, ax


def _merge_dists(
    dataset, arguments, kws_collection, horizontal=False,
    labels=None, offset=None, intersect=False, correlation=False,
):
    """
    Merge distributions into single array and prepare violin and bar plots.

    Parameters
    ----------
    dataset : xarray.Dataset
        The source dataset.
    arguments : list of tuple
        The plotting input arguments.
    kws_collection : list of namedtuple
        The plotting keyword arguments.
    horizontal : bool, optional
        Whether to plot horizontally.
    labels : list of str, optional
        Optional overrides for outer labels.
    offset : float, optional
        Offset between outer labels.
    intersect : bool, optional
        Whether to intersect coordinates on outer labels.
    correlation : bool, optional
        Whether to show correlation coefficients.

    Returns
    -------
    args : tuple
        The merged arguments.
    kw_collection : namedtuple
        The merged keyword arguments.
    """
    # Merge distribution and scatter plot instructions into array
    # NOTE: Currently this does regressions of differences instead of differences
    # of regressions (and correlations, covariances, etc.) when using multidimensional
    # reductions. Although they are the same if predictor is the same.
    # NOTE: Considered removing this and having get_spec support 'lists of lists
    # of specs' per subplot but this is complicated, and would still have to split
    # then re-combine scalar coordinates e.g. 'project', so not much more elegant.
    if len(nargs := set(map(len, arguments))) != 1:
        raise RuntimeError(f'Unexpected combination of argument counts {nargs}.')
    if (nargs := nargs.pop()) not in (1, 2):
        raise RuntimeError(f'Unexpected number of arguments {nargs}.')
    non_feedback = (ureg.K, ureg.K / ureg.K, ureg.W / ureg.m ** 2)
    kw_collection = copy.deepcopy(kws_collection[0])  # deep copy of namedtuple
    for kw, field in itertools.product(kws_collection, kws_collection[0]._fields):
        getattr(kw_collection, field).update(getattr(kw, field))
    if nargs == 1:
        # Get violin data. To facillitate putting feedbacks and sensitivity in
        # same panel, scale 4xCO2 values into 2xCO2 values. Also detect e.g.
        # unperturbed sensitivitye stimates and set all values to zero.
        refwidth = 1 + 0.25 * len(arguments)  # default width (compare with below)
        refheight = 2.5  # default thickness (compare with below)
        boxdata = bardata = annotations = None
        args = [data for (data,) in arguments]
        units = [data.climo.units for data in args]
        for i, iunits in enumerate(units):
            data = args[i]
            if iunits in non_feedback and data.name not in ('ts', 'tstd', 'tdev'):
                data = 0.5 * data  # halve the spread
                data.attrs.clear()  # defer to feedback labels
                if np.all(np.abs(args[i]) < 0.1):  # pre-industrial forcing/sensitivity
                    data = xr.zeros_like(data)
                elif ureg.parse_units('W m^-2 K^-1') in units:
                    data = data - 4  # adjust abrupt4xco2 ecs or erf to 2xco2
                args[i] = data
    else:
        # Get regression data. To facillitate putting feedback and sensitivity
        # regression coefficients in same panel, scale 4xCO2 values into 2xCO2 values.
        # TODO: Support *difference between slopes* instead of slopes of difference
        # and support user-input 'pctile' as with reduce_facets()?
        refwidth = 1 + 0.25 * len(arguments)  # default width (compare with above)
        refheight = 2.0  # default thickness (compare with above)
        args, boxdata, bardata, annotations = [], [], [], []
        units = [data.climo.units for *_, data in arguments]
        weight = kw_collection.other.get('weight', False)
        kw_collection.command['width'] = 1.0  # ignore staggered bars
        kw_collection.command['absolute_width'] = True
        for iargs, iunits in zip(arguments, units):  # merge into slope estimators
            dim = iargs[0].dims[0]  # currently always 'facets'
            keys = sorted(set(key for arg in iargs for key in arg.coords))
            kw_regress = dict(dim=dim, weight=weight, pctile=(50, 95), nofit=True)
            result = _get_regression(*iargs, **kw_regress)
            data, data_lower, data_upper, *_, rsq, _ = result
            if correlation:
                data.attrs['units'] = ''
                data.attrs['short_name'] = 'correlation coefficient'
            elif iunits in non_feedback:  # adjust to 2xco2 scaling
                data.attrs.clear()  # NOTE: defer to feedback labels!
                data, data_lower, data_upper = 0.5 * data, 0.5 * data_lower, 0.5 * data_upper  # noqa: E501
            else:
                data.attrs['units'] = f'{iargs[1].units} / ({iargs[0].units})'
                data.attrs['short_name'] = 'regression coefficient'
            for key in keys:
                if any(key in arg.sizes for arg in iargs):  # non-scalar
                    continue
                if key in ('facets', 'version'):  # multi-index
                    continue
                coords = [arg.coords[key].item() for arg in iargs if key in arg.coords]
                dtype = np.asarray(coords[0]).dtype  # see process_data()
                isnan = np.issubdtype(dtype, float) and np.isnan(coords[0])
                if isnan or len(coords) == 1 or coords[0] == coords[1]:
                    value = coords[0]
                elif key in ('start', 'stop'):
                    value = coords[1]  # kludge for constraints
                else:  # WARNING: currently dropped by _get_scalars() below
                    value = np.array(None, dtype=object)  # see process_data()
                    value[...] = tuple(coords)
                data.coords[key] = value
            data.name = '|'.join((arg.name for arg in iargs))
            data_lower1, data_lower2 = data_lower.values.flat
            data_upper1, data_upper2 = data_upper.values.flat
            rsq = ureg.Quantity(rsq.item(), '').to('percent')
            annotation = f'${rsq:~L.0f}$'.replace('%', r'\%').replace(r'\ ', '')
            # annotation = f'${corr.item():.2f}$'  # latex for long dash minus sign
            args.append(data)
            boxdata.append([data_lower1, data_upper1])
            bardata.append([data_lower2, data_upper2])
            annotations.append(annotation)

    # Infer inner and outer coordinates
    # TODO: Switch to tuples=True and support tuple coords in _init_command
    # NOTE: The below code for kws_outer supports both intersections of outer labels
    # and intersections of inner labels. Default behavior is to intersect inner
    # labels on the legend and only denote "outer-most" coordinates with outer labels.
    kws_outer, kws_inner = {}, {}  # for label inference
    kw_scalar, kw_vector, kw_outer, kw_inner = {}, {}, {}, {},
    kw_coords = _get_scalars(*args, units=False, tuples=False)  # drop multi-index
    kw_counts = {key: len(list(itertools.groupby(value))) for key, value in kw_coords.items()}  # noqa: E501
    for key, values, count in zip(kw_coords, kw_coords.values(), kw_counts.values()):
        if key == 'units':  # used for queue identifiers
            continue
        if count == 1:
            kw_scalar[key] = values[0]
        elif intersect or count == min(n for n in kw_counts.values() if n > 1):
            kw_vector[key] = kw_outer[key] = values
        else:
            kw_vector[key] = kw_inner[key] = values
    if not kw_vector:
        raise RuntimeError('No coordinates found for concatenation.')
    num, base, locs, ticks, kw_groups = 0, 0, [], [], []
    kws_inner = [dict(zip(kw_inner, vals)) for vals in zip(*kw_inner.values())]
    kws_outer = [dict(zip(kw_outer, vals)) for vals in zip(*kw_outer.values())]
    for kw_inner in kws_inner:  # use e.g. 'perturbed' and 'unperturbed'
        kw_inner.setdefault('name', 'net')

    # Infer object and tick locations
    # WARNING: For some reason naked len(itertools.groupby()) fails. Note this finds
    # consecutive groups in a list of hashables and we want the fewest groups.
    offset = 0.8 if offset is None else float(offset)  # additional offset coordinate
    groups = list(itertools.groupby(kws_outer))
    for group, items in itertools.groupby(kws_outer):
        items = list(items)
        count = len(list(items))  # convert itertools._group object
        ilocs = np.arange(base, base + count - 0.5)
        ikws = kws_inner[num:num + count]
        keys = [('name',), ('project',), ('experiment', 'start', 'stop')]
        for key in keys:  # TODO: generalize the above 'keys' groups
            values = [tuple(kw.get(_) for _ in key) for kw in ikws]
            lengths = [len(list(items)) for _, items in itertools.groupby(values)]
            if 1 < len(lengths) < len(values):  # i.e. additional groups are present
                for idx in np.cumsum(lengths[:-1]):
                    ilocs[idx:] += 0.5 * offset  # TODO: make this configurable?
        tick = 0.5 * (ilocs[0] + ilocs[-1])
        base += offset + 1 + (ilocs[-1] - ilocs[0])  # float coordinate
        num += count  # integer index
        locs.extend(ilocs)
        ticks.append(tick)
        kw_groups.append(group)  # unique keyword argument groups

    # Get inner and outer labels
    # NOTE: This also tries to set up appropriate automatic line breaks.
    # NOTE: Use 'skip_name' for inner labels to prevent unnecessary repetitions.
    kw_labels = dict(short=False, heading=False, identical=False, dataset=dataset)
    key, other = ('refheight', 'refwidth') if horizontal else ('refwidth', 'refheight')
    refwidth = kw_collection.figure.setdefault(key, refwidth)
    refheight = kw_collection.figure.setdefault(other, refheight)
    groupwidth = pplt.units(refwidth, 'in') / len(groups)  # scale by group count
    labels_inner = get_labels(*kws_inner, refwidth=np.inf, skip_name=True, **kw_labels)
    labels_outer = labels or get_labels(*kw_groups, refwidth=groupwidth, skip_name=False, **kw_labels)  # noqa: E501
    if len(labels_outer) != len(kw_groups):
        raise ValueError(f'Mismatch between {len(labels_outer)} labels and {len(kw_groups)}.')  # noqa: E501
    if labels_inner or labels_outer:
        seen = set()  # seen labels
        labels_print = [l for l in labels_inner if l not in seen and not seen.add(l)]
        print()  # end previous line
        print('Inner labels:', ', '.join(map(repr, labels_print)), end=' ')
        print('Outer labels:', ', '.join(map(repr, labels_outer)), end=' ')
    if labels_outer:
        axis = 'y' if horizontal else 'x'
        kw_axes = {
            f'{axis}ticks': ticks,
            f'{axis}ticklabels': labels_outer,
            f'{axis}grid': False,
            f'{axis}ticklen': 0,
            f'{axis}tickmajorpad': 5,
            f'{axis}rotation': 90 if axis == 'y' else 0,
        }
        kw_collection.axes.update(kw_axes)

    # Concatenate arrays
    # WARNING: np.array([(1, 2), (3, 4)], dtype=object) will create 2D array with
    # tuples along rows instead of ragged arrays. Use proplot workaround below.
    # NOTE: Only 'project' and 'institute' levels of 'components' are used elsewhere
    keys = ('short_prefix', 'short_suffix', 'short_name', 'units')
    attrs = {key: val for data in args for key, val in data.attrs.items() if key in keys}  # noqa: E501
    locs = np.array(locs or np.arange(len(kws_inner)), dtype=float)
    if nargs == 1:  # violin plot arguments
        values = np.empty(len(args), dtype=object)
        values[...] = [tuple(data.values) for data in args]
    else:
        values = [data.item() for data in args]
        values = np.array(values)
    name = args[0].name
    index = pd.MultiIndex.from_arrays(list(kw_vector.values()), names=list(kw_vector))
    coords = {'components': index, **kw_scalar}
    values = xr.DataArray(values, name=name, dims='components', attrs=attrs, coords=coords)  # noqa: E501
    labels = labels_outer if intersect else labels_inner
    if boxdata:
        kw_collection.command.update(boxdata=np.array(boxdata).T, **KWARGS_ERRBOX)
    if bardata:
        kw_collection.command.update(bardata=np.array(bardata).T, **KWARGS_ERRBAR)
    if labels:  # used for legend entries
        values.coords['label'] = ('components', labels)
    if annotations:  # used for _setup_bars annotations
        values.coords['annotation'] = ('components', annotations)
    args = (locs, values)
    return args, kw_collection


def _merge_handles(args, handles, pad=None, size=None, sort=True):
    """
    Return handles and labels merged from multiple inputs.

    Parameters
    ----------
    args : list of xarray.DataArray
        The input data arrays.
    handles : list of iterable
        The input plot handle lists.
    sort : bool, optional
        Whether to sort input values.

    Other Parameters
    ----------------
    pad : optional
        Total padding between items.
    size : optional
        Total length and height of each item.

    Returns
    -------
    handles : list of proplot.Artist
        The merged handles.
    labels : list of str
        The merged labels.
    kw_legend : dict
        Additional legend keyword arguments.
    """
    # Helper function
    # NOTE: A 'luminance' feature was originally needed for sorting violins for which
    # we apply alpha manually but now just get handles with insertion order.
    # values = [1] * len(colors)
    # if luminance:  # include for e.g. violins with manual opacity applied
    #     values = [100 - pplt.to_xyz(value, space='hsv')[2] for value in colors]
    # keys = list(zip(alphas, hatches, widths, range(len(alphas))))
    def _sort_idxs(handles, sort=True):
        none = lambda: None
        idxs = list(range(len(handles)))
        if sort and handles and hasattr(handles[0], 'get_facecolor'):
            colors = [getattr(handle, 'get_facecolor', none)() for handle in handles]
            colors = ['none' if value is None else value for value in colors]
            colors = [value.squeeze() if hasattr(value, 'squeeze') else value for value in colors]  # noqa: E501
            alphas = [pplt.to_rgba(value)[3] for value in colors]
            hatches = [bool(getattr(handle, 'get_hatch', none)()) for handle in handles]
            widths = [handle.get_linewidth() for handle in handles]
            keys = list(zip(alphas, hatches, widths, range(len(alphas))))
            idxs = [idx for idx, _ in sorted(enumerate(keys), key=lambda pair: pair[1])]
        return idxs

    # Iterate jointly over arguments handle components
    # NOTE: Identify handles that have not yet been drawn by explicit list
    # of possible artist properties. Can add to this list.
    # WARNING: Iterate in reverse order for special case where effective climate
    # sensitivity places on first column but has empty violin slots.
    tuples = {}
    properties = set()
    for num, (arg, objects) in enumerate(zip(args, handles)):
        labels = arg.coords.get('label', None)
        if labels is None:
            raise ValueError('Input data has no label coordinate.')
        labels = [label for label in labels.values if label is not None]  # for seaborn
        if len(objects) > len(labels):  # allow less than for e.g. sensitivity
            raise ValueError(f'Number of labels ({len(labels)}) differs from handles ({len(objects)}).')  # noqa: E501
        for idx in _sort_idxs(objects, sort=sort)[::-1]:  # e.g. cmip5 then cmip6
            props, label, handle = {}, labels[idx], objects[idx]
            if not handle:  # empty violin slot due to e.g. all-zero array
                continue
            for key, value in handle.properties().items():
                if key not in PROPS_LEGEND:
                    continue
                if hasattr(value, 'name'):  # e.g. PathCollection, LineCollection cmap
                    value = value.name
                if isinstance(value, list):
                    value = tuple(value)
                if getattr(value, 'ndim', None) == 1:
                    value = tuple(value.tolist())
                if np.issubdtype(getattr(value, 'dtype', object), float):
                    value = np.round(value, 3)
                if getattr(value, 'ndim', None) == 2:
                    value = tuple(map(tuple, value.tolist()))
                props[key] = value
            tups = tuples.setdefault(label, [])
            props = tuple(props.items())
            if props not in properties:  # only unique handles
                tups.append((num, idx, handle))  # sort by original index below
                properties.add(props)

    # Get legend args and kwargs
    # NOTE: Try to make each box in the handle-tuple approximately square and use
    # same 'ndivide' for all entries so that final handles have the same length.
    pad = pad or 0  # make items flush by default
    size = size or pplt.rc['legend.handleheight']
    result = {}
    for label, handles in tuple(tuples.items())[::-1]:  # restore *original* order
        handles = [handle for *_, handle in sorted(handles, key=lambda tup: tup[:2])]
        handle = tuple(handles[idx] for idx in _sort_idxs(handles, sort=False))
        result[label] = handle  # combined with tupler handle
    ndivide = max(map(len, result.values()))
    handler = mhandler.HandlerTuple(pad=pad, ndivide=ndivide)
    kw_legend = {
        'handleheight': size,
        'handlelength': size * max(map(len, result.values())),
        'handler_map': {tuple: handler},  # or use tuple coords as map keys
    }
    labels, handles = map(list, zip(*result.items()))
    return handles, labels, kw_legend


def _setup_axes(ax, *args, command=None):
    """
    Adjust x and y axis labels and possibly add zero lines.

    Parameters
    ----------
    ax : matplotlib.axes.Axes
        The axes.
    command : str
        The plotting command.
    *args : array-like
        The plotting arguments.
    **kwargs
        Additional format arguments.

    Returns
    -------
    xunits, yunits : str
        The associated x and y-axis units.
    """
    # Initial stuff
    # TODO: Handle labels automatically with climopy and proplot autoformatting...
    # for some rcason share=True seems to have no effect but not sure why.
    top = ax._get_topmost_axes()
    fig = top.figure
    cmds = ('scatter', 'contour', 'contourf', 'pcolor', 'pcolormesh')
    base, data = args[0], args[-1]  # variables
    if command is None:
        raise ValueError('Input command is required.')
    if command in ('barh', 'boxh', 'violinh'):
        y = None
    elif command in ('bar', 'box', 'violin', 'area', 'line', 'scatter'):
        y = data
    else:
        y = data.coords[data.dims[0]]
    if command in ('bar', 'box', 'violin'):
        x = None
    elif command in ('barh', 'boxh', 'violinh'):
        x = data
    elif command in ('areax', 'linex', 'scatter'):
        x = base
    else:
        x = data.coords[data.dims[-1]]  # e.g. contour() is y by x

    # Handle x and y axis settings
    # NOTE: Want to disable axhline()/axvline() autoscaling but not currently possible
    # so use plot(). See: https://github.com/matplotlib/matplotlib/issues/14651
    units = []
    nrows, ncols, *_ = top.get_subplotspec()._get_geometry()  # custom geometry function
    rows, cols = top._range_subplotspec('y'), top._range_subplotspec('x')
    edgex, edgey = max(rows) == nrows - 1, min(cols) == 0
    for s, data, other, edge in zip('xy', (x, y), (y, x), (edgex, edgey)):
        unit = getattr(data, 'units', None)
        unit = ureg.parse_units(unit) if unit is not None else None
        share = getattr(fig, f'_share{s}', None)
        label = edge or not share or ax != top
        locator = getattr(ax, f'{s}axis').get_major_locator()
        dlabel = getattr(ax, f'{s}axis').isDefault_label
        dlocator = getattr(ax, f'{s}axis').isDefault_majloc
        transform = getattr(ax, f'get_{s}axis_transform')()
        if data is None and dlocator:  # hide tick labels
            kw = {f'{s}locator': 'null'}
            ax.format(**kw)
        if other is not None and 'components' in other.sizes and hasattr(locator, 'locs'):  # shading # noqa: E501
            cmd = ax.area if s == 'x' else ax.areax
            kw_bg = {**KWARGS_BACKGROUND, 'transform': transform}
            coords = pplt.edges(locator.locs)
            for x0, x1 in zip(coords[::2], coords[1::2]):
                cmd([x0, x1], [0, 0], [1, 1], **kw_bg)
        if ax == top and data is not None and command not in cmds:  # reference lines
            cmd = ax.linex if s == 'x' else ax.line
            kw_ref = {**KWARGS_REFERENCE, 'transform': transform}
            coords = []
            if unit is None or unit != ureg.degrees_north:
                if command:  # add for bar, violin, and line plots
                    coords.append(0)
            if unit is not None and unit == ureg.dimensionless:
                if command in ('bar', 'barh'):  # add only for bar plots
                    coords.extend((1, -1))
            for coord in coords:
                h, = cmd([0, 1], [coord, coord], **kw_ref)
        if label and dlabel and unit is not None:  # axis label
            data = data.copy()
            for key in ('short_prefix', 'short_suffix'):
                data.attrs.pop(key, None)  # avoid e.g. 'anomaly' for non-anomaly data
            data.attrs.setdefault('short_name', '')   # avoid cfvariable inheritence
            data.attrs['short_prefix'] = data.attrs.get(f'{s}label_prefix', '')
            if getattr(fig, f'_span{s}'):
                width, height = fig.get_size_inches()
            else:
                width, height = ax._get_size_inches()  # all axes present by now
            size = width if s == 'x' else height
            label = _split_label(data.climo.cfvariable.short_label, refwidth=size)
            ax.format(**{f'{s}label': label})  # include share settings
        units.append(unit)
    return units


def _setup_bars(ax, args, errdata=None, handle=None, horizontal=False, annotate=False):
    """
    Adjust and optionally add content to bar plots.

    Parameters
    ----------
    ax : matplotlib.axes.Axes
        The axes.
    args : xarray.DataArray
        The input arguments.
    errdata : xarray.Dataarray
        The error bar data.
    handle : matplotlib.containers.BarContainer
        The bar container.

    Other Parameters
    ----------------
    horizontal : bool, optional
        Whether the bars were plotted horizontally.
    annotate : bool, optional
        Whether to add annotations to the bars.
    """
    # Plot thick outline bars on top (flagship models) and remove alpha from edge
    # NOTE: Skip applying opacity to edges because faded outline appears conflicting
    # in combination with white hatching and outline used for non-matching CMIP6.
    axis = 'y' if horizontal else 'x'
    handle = handle or ()
    for obj in handle:
        getattr(obj.sticky_edges, axis).clear()  # offset from zero and edge
        alpha = obj.get_alpha()
        color = pplt.to_xyz(obj.get_edgecolor(), space='hsv')
        zorder = 1 + 0.001 * (100 - color[2]) + 0.01 * obj.get_linewidth()
        obj.set_zorder(zorder)
        if alpha is not None and alpha < 1:  # restore edge color
            color = pplt.set_alpha(obj.get_facecolor(), alpha)
            obj.set_alpha(None)
            obj.set_facecolor(color)

    # Figure out space occupied by text
    # WARNING: Here 1.5 is used when orientation is in direction of bars but
    # also use 1.5 for R^2 tex annotations because gives best size after testing.
    # NOTE: Matplotlib cannot include text labels in autoscaling so have
    # to adjust manually. See: https://stackoverflow.com/a/32637550/4970632
    locs, data = (np.arange(args[-1].size), *args) if len(args) == 1 else args
    labels = data.coords.get('annotation', data.coords[data.dims[0]]).values
    labels = [' '.join(lab) if isinstance(lab, tuple) else str(lab) for lab in labels]
    nwidth = max(2.2 if '$' in label else 1 for label in labels)
    width, height = ax._get_size_inches()  # axes size
    if not horizontal:
        s, width, height, slice_ = 'y', width, height, slice(None)
    else:
        s, width, height, slice_ = 'x', height, width, slice(None, None, -1)
    space = width / (max(locs) - min(locs) + 2)  # +2 accounts for padding on ends
    space = pplt.units(space, 'in', 'pt')
    scales = pplt.arange(0.75, 1.0, 0.025)  # automatically scale in this range
    sizes = nwidth * pplt.rc.fontsize * scales
    fontscale = scales[np.argmin(np.abs(sizes - space))]
    fontsize = pplt.rc.fontsize * fontscale

    # Adjust axes limits
    # NOTE: This also asserts that error bars without labels are excluded from
    # the default data limits (e.g. when extending below zero).
    # above = np.sum(data >= 0) >= data.size // 2  # average bar sign
    lower, upper = (data, data) if errdata is None else errdata
    data = getattr(data, 'values', data)
    above = np.mean(data) >= 0  # average bar position
    lower = getattr(lower, 'values', lower)
    upper = getattr(upper, 'values', upper)
    points = np.array(upper if above else lower)  # copy for the labels
    points = np.clip(points, 0 if above else None, None if above else 0)
    lower = data if above else lower  # used for auto scaling
    upper = upper if above else data  # used for auto scaling
    offsets = [2.8 if '$' in label else len(label) for label in labels]  # R^2 notation
    offsets = (fontsize / 72) * np.array(offsets)  # approx inches
    offsets *= 0.8 * (max(np.max(upper), 0) - min(np.min(lower), 0)) / height
    min_ = np.min(lower - (not above) * annotate * offsets)
    max_ = np.max(upper + above * annotate * offsets)
    margin = pplt.rc[f'axes.{s}margin'] * (max_ - min_)
    min_ = 0 if min_ >= 0 else min_ - margin
    max_ = 0 if max_ <= 0 else max_ + margin
    if getattr(ax, f'get_autoscale{s}_on')():
        ax.format(**{f'{s}lim': (min_, max_)})

    # Add annotations
    # NOTE: Using set_in_layout False significantly improves speed since tightbbox is
    # faster and looks nicer to allow overlap into margin without affecting the space.
    if annotate:
        for loc, point, label in zip(locs, points, labels):
            # rotation = 90
            rotation = 0 if '$' in label else 90  # assume math does not need rotation
            kw_annotate = {'fontsize': fontsize, **KWARGS_ANNOTATE}
            if not horizontal:
                va = 'bottom' if above else 'top'
                kw_annotate.update({'ha': 'center', 'va': va, 'rotation': rotation})
            else:
                ha = 'left' if above else 'right'
                kw_annotate.update({'ha': ha, 'va': 'center', 'rotation': 0})
            # offset = 0.2 * fontscale * pplt.rc.fontsize
            offset = 0.4 * fontscale * pplt.rc.fontsize
            xydata = (loc, point)[slice_]  # position is 'y' if horizontal
            xytext = (0, offset * (1 if above else -1))[slice_]  # as above
            res = ax.annotate(label, xydata, xytext, **kw_annotate)
            res.set_in_layout(False)
    return handle or None


def _setup_scatter(
    ax, data0, data1, handle=None, zeros=False, oneone=False, linefit=False, annotate=False,  # noqa: E501
    constraint=None, original=None, distribution=False, alternative=False,
    weight=False, pctile=None, observed=None, internal=None, graphical=None,
):
    """
    Adjust and optionally add content to scatter plots.

    Parameters
    ----------
    ax : matplotlib.axes.Axes
        The axes.
    data0, data1 : xarray.DataArray
        The input arguments.
    handle : matplotlib.collection.Collection
        The scatter collection handle.

    Other Parameters
    ----------------
    zeros : bool, optional
        Whether to add dotted lines on zeros.
    oneone : bool, optional
        Whether to add a one-one dotted line.
    linefit : bool, optional
        Whether to add a least-squares fit line.
    annotate : bool, optional
        Whether to add annotations to the scatter markers.
    constraint : bool or float, optional
        Whether to plot emergent constraint results.
    original : str or bool, optional
        Whether to include original unconstrained inter-model uncertainty bounds.
    distribution : bool, optional
        Whether to compute unconstrained bounds from the native distribution.
    alternative : bool, optional
        Whether to include alternative estimate that omits regression uncertainty.
    weight : bool, optional
        Whether to weight regressions by institute model count.
    pctile : float, optional
        Percentile range used for line fit and constraint bounds.
    observed : int, default: 20
        Passed to `process_constraint`. Number of years for regression uncertainty.
    internal : bool or int, optional
        Passed to `process_constraint`. If ``False`` then only regression spread used.
    graphical : bool, optional
        Passed to `process_constraint`. Whether to use graphical intersections.
    """
    # Add reference one:one line
    # NOTE: This also disables autoscaling so that line always looks like a diagonal
    # drawn right across the axes. Also requires same units on x and y axis.
    if zeros:  # disabled by default
        style = dict(color='k', lw=1 * pplt.rc.metawidth)
        ax.axhline(0, alpha=0.1, zorder=0, **style)
        ax.axvline(0, alpha=0.1, zorder=0, **style)
    if oneone:  # disabled by default
        style = dict(color='k', dashes=(1, 3), lw=pplt.rc.metawidth)
        units0 = data0.climo.units
        units1 = data1.climo.units
        if units0 == units1:
            lim = (*ax.get_xlim(), *ax.get_ylim())
            lim = (min(lim), max(lim))
            avg = 0.5 * (lim[0] + lim[1])
            span = lim[1] - lim[0]
            ones = (avg - 1e3 * span, avg + 1e3 * span)
            ax.add_artist(mlines.Line2D(ones, ones, **style))

    # Add annotations
    # NOTE: Using set_in_layout False significantly improves speed since tight bounding
    # box is faster and looks nicer to allow slight overlap with axes edge.
    if annotate:
        kw_annotate = {'fontsize': 'x-small', 'textcoords': 'offset points'}
        labels = data1.coords.get('annotation', data1.coords[data1.dims[0]]).values
        labels = [' '.join(lab) if isinstance(lab, tuple) else str(lab) for lab in labels]  # noqa: E501
        xlim, ylim = ax.get_xlim(), ax.get_ylim()
        width, _ = ax._get_size_inches()
        diff = (pplt.rc.fontsize / 72) * (max(xlim) - min(xlim)) / width
        xmax = xlim[1] + 5 * diff if ax.get_autoscalex_on() else None
        ymin = ylim[0] - 1 * diff if ax.get_autoscaley_on() else None
        ax.format(xmax=xmax, ymin=ymin)  # skip if overridden by user
        for x, y, label in zip(data0.values, data1.values, labels):
            xy = (x, y)  # data coordaintes
            xytext = (2, -2)  # offset coordaintes
            res = ax.annotate(label, xy, xytext, ha='left', va='top', **kw_annotate)
            res.set_in_layout(False)

    # Add manual regression line
    # NOTE: Here climopy automatically reapplies dataarray coordinates to fit line
    # and lower and upper bounds so do not explicitly need sorted x coordinates.
    # sign = '(\N{MINUS SIGN})' if slope < 0 else ''  # negative r-squared
    # label = rf'$r^2={sign}{value:~L.0f}$'
    # label = rf'r$={np.sign(slope) * rsquare.item() ** 0.5:.2f}$'
    # color = 'red' if constraint is None else color  # line fit color
    if linefit or constraint is not None:
        pctile = pctile or 95  # default percentile range
        result = _get_regression(data0, data1, pctile=pctile, weight=weight)
        slope, _, _, fit, fit_lower, fit_upper, rss, rsq, _ = result
        value = ureg.Quantity(rsq.item(), '').to('percent')
        label = rf'$r^2={value:~L.0f}$'
        label = re.sub(r'(?<!\\)%', r'\%', label)
        label = label.replace(r'\ ', '')
        datax = np.sort(data0, axis=0)  # linefit returns result for sorted data
        color = 'gray8' if constraint is None or not handle else handle[0].get_color()
        ax.use_sticky_edges = False  # show end of line fit shading
        ax.plot(datax, fit, ls='-', lw=1.5 * pplt.rc.metawidth, c=color)
        ax.area(datax, fit_lower.squeeze(), fit_upper.squeeze(), lw=0, a=0.3, c=color)
        ax.format(lrtitle=label, lrtitle_kw={'size': 'med'})

    # Add constraint indicator
    # NOTE: Previously got cmip5/cmip6 bounds from t-distributions of their standard
    # deviations but this was needlessly unfavorable. Now use weighted percentile by
    # sorting and arranging along a 'CDF': https://stackoverflow.com/a/29677616/4970632
    # NOTE: Here get constrained/unconstrained standard deviation ratio using ratio of
    # percentile intervals. Should be similar since Monte Carlo sampling used to arrive
    # at constraint estimate comprises t-distributions with same degrees of freedom.
    # xorigs = np.percentile(data0.values, 100 * xbnds, method='linear')
    # yorigs = np.percentile(data1.values, 100 * ybnds, method='linear')
    if constraint is not None:
        # Process input data
        pctile = pctile or 95  # default percentile range
        bnds = 0.01 * np.array([50 - 0.5 * pctile, 50 + 0.5 * pctile])
        original = 'xy' if original is True else '' if original is False else original
        original = ''.join('y' if original is None else original)
        xbnds = bnds if 'x' in original else ()
        ybnds = bnds if 'y' in original else ()
        if weight:
            wgts = _get_weights(data0, dim='facets')
        else:
            wgts = xr.ones_like(data0.facets, dtype=float)
        if not distribution:
            dof = wgts.sum() - 1  # standard deviation uncertainty
            mean0 = (data0 * wgts).sum() / wgts.sum()
            mean1 = (data1 * wgts).sum() / wgts.sum()
            scale0 = np.sqrt((wgts * (data0 - mean0) ** 2 / dof).sum())
            scale1 = np.sqrt((wgts * (data1 - mean1) ** 2 / dof).sum())
            xorigs = stats.t(df=dof, loc=mean0, scale=scale0).ppf(xbnds)
            yorigs = stats.t(df=dof, loc=mean1, scale=scale1).ppf(ybnds)
        else:
            idx0, idx1 = np.argsort(data0.values), np.argsort(data1.values)
            idata0, wgts0 = data0.isel(facets=idx0), wgts.isel(facets=idx0)
            idata1, wgts1 = data1.isel(facets=idx1), wgts.isel(facets=idx1)
            cdf0 = (wgts0.cumsum() - 0.5 * wgts0) / wgts0.sum()  # CDF function
            cdf1 = (wgts1.cumsum() - 0.5 * wgts1) / wgts1.sum()  # CDF function
            cdf0 = (cdf0 - cdf0[0]) / (cdf0[-1] - cdf0[0])  # 0% minimum 100% maximum
            cdf1 = (cdf1 - cdf1[0]) / (cdf1[-1] - cdf1[0])  # 0% minimum 100% maximum
            xorigs = np.interp(xbnds, cdf0, idata0)  # weighted percentile
            yorigs = np.interp(ybnds, cdf1, idata1)
        kwargs = dict(observed=observed, internal=internal, graphical=graphical)
        kwargs.update(weight=weight, pctile=pctile)  # whether to weight institutes
        # Process constraint
        xs, ys1, ys2 = process_constraint(data0, data1, constraint, **kwargs)
        xcolor, ycolor = 'cyan7', 'pink7'
        nbounds = len(xs) // 2  # should be one or two
        xmins, xmean, xmaxs = xs[:nbounds], xs[nbounds], xs[-nbounds:]
        ymins1, ymean, ymaxs1 = ys1[:nbounds], ys1[nbounds], ys1[-nbounds:]
        ymins2, ymean, ymaxs2 = ys2[:nbounds], ys2[nbounds], ys2[-nbounds:]
        horig, alphas = None, (0.1, 0.2)  # opacities of spanning shading
        args = ([xmean, xmean], [min(ymins2) - 100, ymean])
        xobjs = [ax.add_artist(mlines.Line2D(*args, lw=1, color=xcolor, label='observations'))]  # noqa: E501
        color = xcolor if 'y' in original or not handle else handle[0].get_color()
        for alph, xmin, xmax in zip(alphas[-nbounds:], xmins, xmaxs[::-1]):
            xobjs.append(ax.axvspan(xmin, xmax, lw=0, color=xcolor, alpha=alph))
        for bound in xorigs:  # unconstrained x bounds
            horig = ax.axvline(bound, ls='--', lw=0.7, color=color, alpha=0.5, label='unconstrained')  # noqa: E501
        if alternative:  # with and without regression uncertainty
            ymins, ymaxs = (ymins2[0], ymins1[0]), (ymaxs2[-1], ymaxs1[-1])
        else:  # with and without bootstrapped model-impled obs uncertainty
            ymins, ymaxs, alphas = ymins2, ymaxs2[::-1], alphas[-nbounds:]
        # Add labels and bounds
        args = ([min(xmins) - 100, xmean], [ymean, ymean])
        yobjs = [ax.add_artist(mlines.Line2D(*args, lw=1, color=ycolor, label='constrained'))]  # noqa: E501
        color = ycolor if 'x' in original or not handle else handle[0].get_color()
        for alph, ymin, ymax in zip(alphas, ymins, ymaxs):
            yobjs.append(ax.axhspan(ymin, ymax, lw=0, color=ycolor, alpha=alph))
        for bound in yorigs:  # unconstrained y bounds using scatter color
            horig = ax.axhline(bound, ls='--', lw=0.7, color=color, alpha=0.5, label='unconstrained')  # noqa: E501
        handle = [tuple(xobjs), tuple(yobjs)] + ([horig] if horig else [])
        param = r'\sigma_{\mathrm{constrained}} - \sigma_{\mathrm{unconstrained}}'
        param = rf'\dfrac{{{param}}}{{\sigma_{{\mathrm{{unconstrained}}}}}}'
        ratio = (ymaxs2[-1] - ymins2[0]) / (yorigs[1] - yorigs[0]) - 1
        ratio = ureg.Quantity(ratio, '').to('percent')
        label = rf'${param}\,=\,{ratio:~L.0f}$'
        label = re.sub(r'(?<!\\)%', r'\%', label)
        label = re.sub(r'(?<!\s)-', '{-}', label)
        ax.format(ultitle=label, ultitle_kw={'size': 'med'})
    return handle


def _setup_violins(
    ax, data, handle, line=None, width=None, median=False, horizontal=False, **kwargs
):
    """
    Adjust and optionally add content to violin plots.

    Parameters
    ----------
    ax : matplotlib.axes.axes
        The original axes.
    data : array-like
        The original violin data.
    handle : list of matplotlib.patches.Path
        The violin patches.
    line : list of matplotlib.lines.Line2D
        The violin lines.

    Other Parameters
    ----------------
    width : float, optional
        The violin width in data units.
    median : bool, optional
        Whether to show the median instead of mean.
    horizontal : bool, optional
        Whether the violins were plotted horizontally.
    **kwargs
        Additional (optionally vector) properties to apply to violins.
    """
    # Apply violin styling
    # NOTE: Skip applying opacity to edges because faded outline appears conflicting
    # in combination with white hatching and outline used for non-matching CMIP6.
    # NOTE: Convert opacity to actual solid color so that overlapping violin shapes
    # are not transparent and line opacities are not combined with background.
    # NOTE: Seaborn ignores opacity channel on input color palette so must be
    # manually applied here. Also apply to lines denoting individual observations
    # and use manual alpha blending so that violin shapes can overlap without issues.
    # See: https://github.com/mwaskom/seaborn/issues/622
    # See: https://stackoverflow.com/q/68731566/4970632
    # See: https://matplotlib.org/3.1.0/tutorials/colors/colors.html
    data = getattr(data, 'values', data)
    hbase, lbase, handles, lines, locs = 0, 0, [], [], []
    for i in range(data.shape[1]):
        num = np.sum(np.isfinite(np.unique(data[:, i])))
        if num > 0:  # violins plotted
            locs.append(i)
            lines.append(line[lbase:lbase + num] if line else ())
            handles.append(handle[hbase] if handle and num > 1 else None)
        hbase += int(num > 1)
        lbase += num
    for key in ('alpha', 'hatch', 'linewidth', 'edgecolor'):
        values = kwargs.get(key, None)
        if values is None or np.isscalar(values):
            values = [values] * len(handles)
        for ihandle, ilines, value in zip(handles, lines, values):
            if value is None:
                continue
            if ihandle:
                if key != 'alpha':  # update property
                    ihandle.update({key: value})
                else:  # manually impose opacity
                    color = ihandle.get_facecolor().squeeze()[:3]  # singleton array
                    color = color * value + np.array([1, 1, 1]) * (1 - value)
                    ihandle.set_facecolor(color)
            for line in ilines:
                line_color = line_alpha = False
                if line_color and key == 'edgecolor':  # apply violin edge color
                    line.set_color(value)
                if line_alpha and key == 'alpha':  # apply violin fill opacity
                    color = np.array(pplt.to_rgb(line.get_color()))
                    color = color * value + np.array([1, 1, 1]) * (1 - value)
                    line.set_color(color)

    # Scale widths and add median
    # TODO: Move this into custom proplot function. Matplotlib and seaborn both
    # proihbit skipping width scaling, matplotlib seems to use weaker custom gaussian
    # kde estimator instead of scipy version, and seaborn has major design limitations.
    # NOTE: Seaborn violin plot 'width' and 'count' both scale by maximum density per
    # violin and 'area' by maximum density across all violins. Otherwise the default
    # scipy kde gaussian result evaluates to one when integrated over its domain in
    # data units. To restore that behavior, and thus have equal area violins across
    # many subplots, we undo the scaling by performing the integral ourselves.
    adjust = data.shape[1] / len(handles)  # treat violins as if separated by 1 x-step
    axis = 'y' if horizontal else 'x'
    width = width or KWARGS_VIOLIN.get('width', 1.0)  # scaled width preserving area
    scatter = 'scatterx' if horizontal else 'scatter'
    for i, (ihandle, ilines, iloc) in enumerate(zip(handles, lines, locs)):
        zorder = 1 + (i + 1) / len(handles)
        if not ihandle:
            continue
        polys = ihandle.get_paths()[0].to_polygons()[0]
        grids = polys[:, 1 - int(horizontal)]  # gridpoints for gaussian kde sample
        kdefit = polys[:, int(horizontal)]  # symmetric gaussian kde sample points
        span = np.max(grids) - np.min(grids)
        center = np.mean(kdefit)  # central coordinate of symmetric gaussian kde
        scale = span * np.mean(np.abs(kdefit - center))  # integral of pdf over shape
        polys[:, int(horizontal)] = center + adjust * width * (kdefit - center) / scale
        ihandle.set_verts([polys])
        ihandle.set_zorder(zorder)
        for line in ilines:
            points = getattr(line, f'get_{axis}data')()
            points = center + adjust * width * (points - center) / scale
            getattr(line, f'set_{axis}data')(points)
            line.set_solid_capstyle('butt')  # prevent overlapping on violin edges
            line.set_zorder(zorder)
        cmd = np.nanmedian if median else np.nanmean
        point = cmd(data[:, iloc])
        getattr(ax, scatter)(center, point, zorder=zorder + 0.001, **KWARGS_CENTER)
    return handles  # possibly adjusted handles


def _violin_data(locs, data, kw_collection, color=None, horizontal=False, **kwargs):
    """
    Get data array and keyword arguments suitable for seaborn `violinplot`.

    Parameters
    ----------
    locs : array-like
        The coordinates to apply.
    data : array-like
        The ragged array of 1D arrays.
    kw_collection : namedtuple
        The keyword arguments.
    color : optional
        Optional color array.
    horizontal : bool, optional
        Whether to use horizontal orientation.
    **kwargs : optional
        Optional additional property arrays.

    Returns
    -------
    data : xarray.DataArray
        The in-filled and merged 2D array.
    kw_collection : namedtuple
        The updated keyword arguments.
    """
    # Infer labels and colors
    # TODO: Replace this with proplot violin plot once refactor is finished.
    # NOTE: Seaborn cannot handle custom violin positions. So use fake data to achieve
    # the same effective spacing. See https://stackoverflow.com/a/52729348/4970632
    kw_collection = copy.deepcopy(kw_collection)
    if not isinstance(data, xr.DataArray) or data.dtype != object or data.ndim != 1:
        raise ValueError('Unexpected input array for violin plot formatting.')
    scale = 100  # highest precision of 'offset' used in _merge_dists
    locs = locs - np.min(locs)  # ensure starts at zero
    locs = np.round(scale * locs).astype(int)
    step = np.gcd.reduce(locs)  # e.g. 100 if locs were integer, 50 if were [1, 2.5, 4]
    locs = (locs / step).astype(int)  # e.g. from [0, 1, 2.5, 4] to [0, 2, 5, 8]
    color = np.atleast_1d(color)  # optional multiple colors
    color = KWARGS_VIOLIN['color'] if any(c is None for c in color.flat) else color
    color = [np.array(color).item()] * len(locs) if np.isscalar(color) else color
    orient = 'h' if horizontal else 'v'  # different convention
    axis = 'y' if horizontal else 'x'
    ticks = np.array(kw_collection.axes.get(f'{axis}ticks', 1))  # see _merge_dists

    # Concatenate array and update keyword args
    # WARNING: Critical to keep 'components' because formatting in
    # _setup_axes despends on whether this coordinate is present.
    # NOTE: This keeps requires to_pandas() on output, and tick locator has to be
    # changed since violin always draws violins at increasing integers from zero...
    # if dataframe columns are float adds string labels! Seaborn is just plain weird.
    index = range(max(len(vals) for vals in data.values))  # ragged array values
    columns = np.arange(0, np.max(locs) + 1)  # violinplot always uses 0 to N points
    palette = np.full(columns.size, '#000000', dtype=object)
    labels = np.empty(columns.size, dtype=object)
    merged = pd.DataFrame(index=index, columns=columns, dtype=float)
    for col, lab, loc, vals in zip(color, data.label.values, locs, data.values):
        palette[loc] = col
        labels[loc] = lab  # unfilled slots are None
        merged[loc].iloc[:len(vals)] = np.array(vals)  # unfilled slots are np.nan
    data = xr.DataArray(
        merged,
        name=data.name,
        dims=('index', 'components'),  # expand singleton data.dims
        coords={'label': ('components', np.array(labels))},  # possibly non-unique
        attrs=data.attrs,
    )
    kw_collection.command.update({'orient': orient, 'palette': palette.tolist()})
    kw_collection.other.update(kwargs)
    kw_collection.axes.update({f'{axis}ticks': ticks * scale / step})
    return data, kw_collection


def general_plot(
    dataset,
    rowspecs=None,
    colspecs=None,
    figtitle=None,
    figprefix=None,
    figsuffix=None,
    rowlabels=None,
    collabels=None,
    titles=None,
    labelbottom=False,
    labelright=False,
    labelparams=False,
    standardize=False,
    identical=False,
    groupnames=True,
    ncols=None,
    nrows=None,
    gridskip=None,
    argskip=None,
    nopoles=True,
    reflect=False,
    rxlim=None,
    rylim=None,
    figurespan=False,
    cbarlength=None,
    cbarwrap=None,
    cbarpad=None,
    cbarspace=None,
    leggroup=None,
    legcols=None,
    legpad=None,
    legspace=None,
    save=None,
    suffix=None,
    **kwargs
):
    """
    Plot any combination of variables across rows and columns.

    Parameters
    ----------
    dataset : xarray.Dataset
        A dataset generated by `open_bulk`.
    *args : 2-tuple or list of 2-tuple
        Tuples containing the ``(name, kwargs)`` passed to ``ClimoAccessor.get``
        used to generate data in rows and columns. See `parse_specs` for details.
    figtitle, rowlabels, collabels, titles : optional
        The figure settings. The labels are determined automatically from
        the specs but can be overridden in a pinch.
    figprefix, figsuffix : str, optional
        Optional modifications to the default figure title determined
        from shared reduction instructions.
    labelbottom, labelright : bool, optional
        Whether to label column labels on the bottom and row labels
        on the right. Otherwise they are on the left and top.
    labelparams : bool, optional
        Whether to change axis labels of scatter plots with multiple forcing-feedback
        from the terms 'forcing/feedback/sensitivity' to the term 'parameter'.
    standardize : bool, optional
        Whether to make axis limits span the same range for all axes with same
        units. See also `rxlim` and `rylim`.
    identical : bool, optional
        Whether to make axis limits span the exact same values for all axes with same
        units. Stricter condition.
    groupnames : bool, str, or sequence of str, optional
        If boolean, whether to group mappable scaling and colorbars by unique array
        ``name`` or by all other scalar coordinates plus ``'units'`` attributes. If
        iterable, indicates the specific coordinates to use for grouping (optionally
        including ``'name'`` and ``'units'``). Also if ``True``, unique legend entries
        are grouped only by ``label``; otherwise they are grouped as with colorbars.

    Returns
    -------
    fig : proplot.Figure
        The figure.
    axs : proplot.Subplotgrid
        The subplots.

    Other Parameters
    ----------------
    nrows, ncols : float, optional
        Number of rows or columns when either of the plot specs are singleton.
    gridskip : int or sequence, optional
        The integer gridspec slots to skip.
    argskip : int or sequence, optional
        The axes indices to omit from auto scaling levels for geographic plots.
    nopoles : bool or 2-tuple, optional
        Whether to omit the poles when autoscaling axis limits for latitude plots.
    reflect : bool, optional
        Whether to reflect automatic x and y axes across the zero line.
    rxlim, rylim : float or 2-tuple, optional
        Relative x and y axis limits to apply to groups of shared or standardized axes.
    figurespan : bool, optional
        Whether to make colorbars and legends span the entire figure.
    cbarlength : float, optional
        Length of colorbar.
    cbarwrap : float, optional
        Scaling to apply to size used to wrap colorbar labels.
    leggroup : bool, optional
        Whether to group legends. Default is ``groupnames is not True``.
    legcols : int, optional
        Number of legend entry columns. Standard keyword conflicts with `ncols`.
    cbarpad, legpad : float, optional
        Padding for colorbar and legend entries.
    cbarspace, legspace : float, optional
        Space for colorbar and legend entries.
    save : path-like, optional
        Save folder base location. Stored inside a `figures` subfolder.
    suffix : str, optional
        Optional suffix to append to the default path label.
    **kw_specs
        Passed to `parse_specs`.
    **kw_method
        Passed to `reduce_facets`.

    Notes
    -----
    The data resulting from each ``ClimoAccessor.get`` operation must be less
    than 3D. 2D data will be plotted with `pcolor`, then darker contours, then
    lighter contours; 1D data will be plotted with `line`, then on an alternate
    axes (so far just two axes are allowed); and 0D data will omit the average
    or correlation step and plot each model with `scatter` (if both variables
    are defined) or `barh` (if only one model is defined).
    """
    # Initital stuff
    # NOTE: Input geometry not respected if both row and column specs non singleton.
    # TODO: Support e.g. passing 2D arrays to line plotting methods with built-in
    # shadestd, shadepctile, etc. methods instead of using map. See reduce_facets.
    argskip = np.atleast_1d(() if argskip is None else argskip)
    gridskip = np.atleast_1d(() if gridskip is None else gridskip)
    nopoles = tuple(nopoles) if np.iterable(nopoles) else (-60, 60) if nopoles else (-89, 89)  # noqa: E501
    kws_process, kws_collection, figlabel, pathlabel, gridlabels = parse_specs(
        dataset, rowspecs, colspecs, **kwargs  # parse input specs
    )
    if isinstance(gridlabels, tuple):  # both row and column specs non singleton
        grows, gcols = map(len, gridlabels)
        labels_default = (*gridlabels, [None] * grows * gcols)
    else:  # either row or column spec was singleton
        naxes = len(gridlabels) if gridlabels else 1
        naxes += gridskip.size
        labels_default = (None, None, gridlabels)
        if nrows is not None:
            grows = min(naxes, nrows)
            gcols = 1 + (naxes - 1) // grows
        else:
            gcols = min(naxes, ncols or 4)
            grows = 1 + (naxes - 1) // gcols

    # Label overrides
    # NOTE: Here 'figsuffix' is for the figure and 'suffix' is for the path.
    # NOTE: This supports selective overrides e.g. rowlabels=['custom', None, None]
    figtitle = figtitle if figtitle is not None else figlabel
    figtitle = get_heading(figtitle, prefix=figprefix, suffix=figsuffix)
    geometry = (grows, gcols, grows * gcols)
    labels_input = (rowlabels, collabels, titles)
    labels_output = []
    for nlabels, ilabels, dlabels in zip(geometry, labels_input, labels_default):
        if ilabels is None or isinstance(ilabels, str):
            ilabels = [ilabels] * nlabels
        if dlabels is None or isinstance(dlabels, str):  # so far not used...
            dlabels = [dlabels] * nlabels
        if len(ilabels) > nlabels:
            raise RuntimeError(f'Expected {nlabels} labels but got {len(ilabels)}.')
        labels = [  # permite overriding with e.g. title=['', 'title', '']
            ilabel if ilabel is not None else dlabel
            for ilabel, dlabel in zip(ilabels, dlabels)
        ]
        labels_output.append(labels)
    rowlabels, collabels, titles = labels_output
    nprocess, mprocess = len(kws_process), max(map(len, kws_process))
    indicator = f'{grows}x{gcols}-{nprocess}x{mprocess}'
    print('Figure:', repr(figlabel))
    if isinstance(gridlabels, tuple):  # default grid labels
        print('Rows:', ', '.join(map(repr, gridlabels[0])))
        print('Cols:', ', '.join(map(repr, gridlabels[1])))
    else:  # default axes titles
        print('Axes:', ', '.join(map(repr, gridlabels or ())))
    if suffix:
        pathlabel = f'{pathlabel}_{suffix}'
    if save:  # default figure path
        print('Path:', repr(pathlabel), repr(indicator))

    # Generate data arrays and queued plotting commands
    # NOTE: Critical to disable 'grouping' so that e.g. colorbars or legends that
    # extend into other panel slots are not considered in the tight layout algorithm.
    # NOTE: This will automatically allocate separate colorbars for
    # variables with different declared level-restricting arguments.
    fig = gs = None  # delay instantiation
    leggroup = groupnames is not True if leggroup is None else leggroup
    methods, commands, groups_commands = [], [], {}
    count, count_items = 0, list(zip(kws_process, kws_collection, titles))
    print('Getting data:', end=' ')
    for num in range(grows * gcols):
        # Generate arrays and figure objects
        # TODO: Support *stacked* scatter plots and *grouped* bar plots with 2D arrays
        # for non-project multiple selections? Not difficult... but maybe not worth it.
        if num in gridskip:
            continue
        if count >= nprocess:
            continue
        print(f'{num + 1}/{grows * gcols}', end=' ')
        count += 1  # position accounting for gridskip
        ikws_process, ikws_collection, title = count_items[count - 1]
        transpose, icycles, imethods, kw_merge = False, [], [], {}
        arguments, kws_collection = [], []
        for kw_process, kw_collection in zip(ikws_process, ikws_collection):
            transpose = transpose or kw_collection.other.get('transpose')
            attrs = kw_collection.attrs.copy()
            args, method, default = process_data(dataset, *kw_process, attrs=attrs)
            for key, value in _pop_kwargs(kw_collection.other.copy(), _merge_dists).items():  # noqa: E501
                kw_merge.setdefault(key, value)
            for key, value in default.items():  # also adds 'method' key
                kw_collection.command.setdefault(key, value)
            cycle = kw_collection.other.get('cycle')
            icycles.append(cycle)
            imethods.append(method)
            arguments.append(args)
            kws_collection.append(kw_collection)
        dims = {'facets', 'version', 'period'}  # additional keywords
        dims = [tuple(sorted(args[-1].sizes.keys() - dims)) for args in arguments]
        if len(set(dims)) > 1:
            raise RuntimeError(f'Incompatible array dimensions for single subplot: {dims}')  # noqa: E501
        if not dims[0] and len(arguments) > 1:  # concatenate and add label coordinate
            args, kw_collection = _merge_dists(dataset, arguments, kws_collection, **kw_merge)  # noqa: E501
            arguments, kws_collection = (args,), (kw_collection,)
        if not dims[0] and len(arguments) == 1 and 'facets' in arguments[0][-1].dims:
            coords = _get_annotations(arguments[0][-1])
            arguments[0][-1].coords.update(coords)
        kw_objects = dict(title=title, fig=fig, gs=gs, geom=(grows, gcols, num))
        fig, gs, ax = _init_objects(arguments, kws_collection, **kw_objects)
        parent = child = ax  # possibly duplicate axes

        # Generate and queue commands
        # TODO: Auto-assign line colors here for consistency with _init_command() and
        # _props_command(). Currently use ad hoc method in figure generating functions.
        icycles = list(filter(None, icycles))
        icycle = icycles and pplt.get_colors(icycles[-1]) or CYCLE_DEFAULT
        iaxis = 'y' if ('plev' in dims) ^ bool(transpose) else 'x'
        icolor, icolors, iunits = None, [], {}
        for idx, (args, kw_collection) in enumerate(zip(arguments, kws_collection)):
            units = args[-1].attrs.get('units', None)  # independent variable units
            contour = CONTOUR_DEFAULT[np.clip(idx - 1, 0, len(CONTOUR_DEFAULT) - 1)]
            if len(dims) < 2 and len(arguments) > 1:
                icolor = icycle[idx % len(icycle)]  # default color
                icolor = kw_collection.command.setdefault('color', icolor)
            if len(dims) < 2 and len(arguments) > 1 and idx > 0 and units not in iunits:
                parent.format(**{f'{iaxis}color': icolors and icolors[-1] or 'k'})
                child = getattr(parent, f'alt{iaxis}')(**{f'{iaxis}color': icolor})
            kw_cmd = _pop_kwargs(kw_collection.other.copy(), _init_command)
            kw_cmd.setdefault('shading', not idx)
            kw_cmd.setdefault('contour', contour)
            command, guide, args, kw_collection = _init_command(args, kw_collection, **kw_cmd)  # noqa: E501
            props = {key: getattr(val, 'name', val) for key, val in kw_collection.command.items()}  # noqa: E501
            coords = _get_scalars(*args, units=True, tuples=True)  # include multi-index
            if groupnames is True:
                keys = ('name',)
            elif groupnames is False:
                keys = coords.keys() - {'name'}
            else:
                keys = np.atleast_1d(groupnames).tolist()
            types = (dict, list, np.ndarray, xr.DataArray)  # e.g. hatches or flierprops
            props = tuple((key, val) for key, val in props.items() if key not in PROPS_IGNORE and not isinstance(val, types))  # noqa: E501
            coords = tuple((key, val) for key, val in coords.items() if key in keys)
            identifier = (coords, props, method, command, guide)
            tuples = groups_commands.setdefault(identifier, [])
            tuples.append((child, args, kw_collection))
            iunits.update({units: child})  # axes indexed by units
            icolors.append(icolor)  # colors plotted per axes
            if method not in methods:
                methods.append(method)
            if command not in commands:
                commands.append(command)

    # Carry out the plotting commands
    # NOTE: Separate command and handle groups are necessary here because e.g. want to
    # group contours by identical processing keyword arguments so their levels can be
    # shared but then have a colorbar referencing several identical-label variables.
    print('\nPlotting data:', end=' ')
    oneone = False  # whether to scale x and y separately
    groups_xunits = {}
    groups_yunits = {}  # groupings of units across axes
    groups_handles = {}  # groupings of handles across axes
    for num, (identifier, values) in enumerate(groups_commands.items()):
        # Combine plotting and guide arguments
        # NOTE: Here 'colorbar' and 'legend' keywords are automatically added to
        # plotting command keyword arguments by _init_command.
        # NOTE: Here 'argskip' is isued to skip arguments with vastly different
        # ranges when generating levels that annotate multiple different subplots.
        # WARNING: Use 'step' for determining default colorbar levels and 'locator'
        # for assigning colorbar ticks. Avoids keyword conflicts.
        print(f'{num + 1}/{len(groups_commands)}', end=' ')
        coords, props, method, command, guide = identifier
        settings = props if guide == 'legend' and not leggroup else (*coords, *props)
        axs, arguments, kws_collection = zip(*values)
        kws_command = [kw_collection.command.copy() for kw_collection in kws_collection]
        kws_guide = [getattr(kw_collection, guide).copy() for kw_collection in kws_collection]  # noqa: E501
        kws_axes = [kw_collection.axes.copy() for kw_collection in kws_collection]
        kws_other = [kw_collection.other.copy() for kw_collection in kws_collection]
        if command in ('contour', 'contourf', 'pcolormesh'):
            # Combine command arguments and keywords
            # NOTE: Possibly skip arguments based on index in group list.
            args = list(arguments[0][-1].coords[dim] for dim in arguments[0][-1].dims)
            args.extend(arg for i, args in enumerate(arguments) for arg in args if i not in argskip)  # noqa: E501
            if command == 'contour':  # reserve input 'vmin' and 'vmax' for shading
                min_levels, keys_skip = 1, ('symmetric', 'diverging')
            else:
                min_levels, keys_skip = 2, ()
            kw_levels = {
                key: val for kw_collection in kws_collection
                for key, val in kw_collection.command.items() if key not in keys_skip
            }
            kw_levels.update(min_levels=min_levels, norm_kw={})
            pattern = any(arg.name == 'tpat' for arg in args[2:])
            anomaly = any(arg.attrs.get('long_suffix') == 'anomaly' for arg in args[2:])
            vcenter = kw_levels.pop('vcenter', None)  # normally handled in _parse_cmap
            step = kw_levels.pop('step', None)
            key = 'locator' if np.isscalar(step) else 'levels'
            if pattern and not anomaly:
                vcenter = 1 if vcenter is None else vcenter
            if vcenter is not None:  # update norm_kw as _parse_cmap does
                kw_levels.update({'norm': 'div', 'norm_kw': {'vcenter': vcenter}})
            if step is not None:  # update locator
                kw_levels.update({key: step})
            if step is not None and not np.isscalar(step):
                kw_levels.update(levels=step)
            # Infer color levels
            # NOTE: This ensures consistent levels across gridspec slots
            with warnings.catch_warnings():
                warnings.simplefilter('ignore')  # proplot and cmap runtime warnings
                levels, vmin, vmax, norm, norm_kw, _ = axs[0]._parse_level_vals(*args, **kw_levels)  # noqa: E501
            ls = np.where(levels < 0, '--', '-')  # cmap=['k'] disables -ve linestyle
            locator = pplt.DiscreteLocator(levels, nbins=7)
            minorlocator = pplt.DiscreteLocator(levels, nbins=7, minor=True)
            for kw_command in kws_command:
                kw_command.update(levels=levels, vmin=vmin, vmax=vmax, norm=norm, norm_kw=norm_kw)  # noqa: E501
                if command == 'contour':
                    kw_command.update(linestyles=ls)
                for key in ('step', 'robust'):
                    kw_command.pop(key, None)
            for kw_guide in kws_guide:
                if command != 'contour':
                    kw_guide.setdefault('locator', locator)
                    kw_guide.setdefault('minorlocator', minorlocator)

        # Add plotted content and queue guide instructions
        # NOTE: Commands are grouped so that levels can be synchronized between axes
        # and referenced with a single colorbar... but for contour and other legend
        # entries only the unique labels and handle properties matter. So re-group
        # here into objects with unique labels by the rows and columns they span.
        for ax, args, kw_axes, kw_command, kw_other, kw_guide in zip(
            axs, arguments, kws_axes, kws_command, kws_other, kws_guide
        ):
            # Call plotting command and infer handles
            # NOTE: Still keep axes visible so super title is centered above empty
            # slots and so row and column labels can exist above empty slots.
            # NOTE: This applies restricted latitude limits so axes.inbounds will omit
            # common high-latitude outliers. Correct limits are re-applied below.
            print('.', end=' ' if ax is axs[-1] else '')
            data = args[-1]
            coord = data.dims[-1]  # coordinate name
            prevlines = list(ax.lines)
            intervalx = tuple(ax.dataLim.intervalx)  # convert array slice
            intervaly = tuple(ax.dataLim.intervaly)
            if coord == 'lat' and ('line' in command or 'area' in command):
                if 'x' in command:  # latitude y axis
                    ax.set_ylim(lims := np.clip(ax.get_ylim(), *nopoles))
                else:  # latitude x axis
                    ax.set_xlim(lims := np.clip(ax.get_xlim(), *nopoles))
            if 'contour' in command:  # TODO: remove this group? no longer needed
                if np.allclose(data, 0.0) or np.allclose(data, 1.0):
                    ax._invisible = True
                if getattr(ax, '_invisible', None):
                    continue
            with warnings.catch_warnings():  # ignore 'masked to nan'
                warnings.simplefilter('ignore', (UserWarning, RuntimeWarning, FutureWarning))  # noqa: E501
                if 'violin' in command:
                    handle = result = None  # seaborn violinplot returns ax! ugly!
                    sns.violinplot(*args, ax=ax, **kw_command)
                else:  # disable autoformat, use _setup_axes instead
                    cmd = getattr(ax, command)
                    handle = result = cmd(*args, autoformat=False, **kw_command)
            if command == 'contour':  # pick last contour to avoid negative dashes
                handle = result.collections[-1] if result.collections else None
            if command == 'scatter':  # sizes empty if array not passed
                handle = result.legend_elements('sizes')[0][:1] or result
            if 'bar' in command:  # either container or (errorbar, container)
                handle = result[-1] if type(result) is tuple else result
            if 'line' in command:  # either [line] or [(shade, line)]
                handle = result[0]
            if 'box' in command:  # silent list of PathPatch or Line2D
                handle = result['boxes']
            if 'violin' in command:
                handle = [obj for obj in ax.collections if isinstance(obj, mcollections.PolyCollection)]  # noqa: E501

            # Update and setup plots
            # NOTE: Must be called for each group so violin widths scale over subplots.
            # WARNING: Critical to call format before _setup_axes so default label
            # and locator corrections can be overridden by user input.
            kw_fmt = {key: val for key, val in kw_axes.items() if 'proj' not in key}
            ax.format(**kw_fmt)  # apply formatting
            axis = 'x' if 'x' in command else 'y'
            autoscale = getattr(ax, f'get_autoscale{axis}_on')()
            if ax._name == 'cartesian':
                xunits, yunits = _setup_axes(ax, *args, command=command)
                groups_xunits.setdefault(xunits, []).append(ax)
                groups_yunits.setdefault(yunits, []).append(ax)
            if 'bar' in command:  # ensure padding around bar edges
                kwarg = _pop_kwargs(kw_other.copy(), _setup_bars)
                errdata = kw_command.get('bardata', None)
                handle = _setup_bars(ax, args, errdata, handle, **kwarg)
            if 'scatter' in command:
                kwarg = _pop_kwargs(kw_other.copy(), _setup_scatter)
                oneone = oneone or kw_other.get('oneone', False)
                handle = _setup_scatter(ax, *args, handle, **kwarg)  # noqa: E501
            if 'violin' in command:
                props = ('alpha', 'hatch', 'linewidth', 'edgecolor')
                kwarg = _pop_kwargs(kw_other.copy(), props, _setup_violins)
                line = [line for line in ax.lines if line not in prevlines]
                width = kw_command.get('width', None)  # optionally override
                handle = _setup_violins(ax, data, handle, line, width=width, **kwarg)
            if 'line' in command and autoscale:  # ignore shading in axis bounds
                arg = data.values
                arg[~np.isfinite(arg)] = np.nan
                sel = slice(None, None)
                z0, z1 = intervalx if axis == 'x' else intervaly
                if coord == 'lat':  # use only restricted latitude coordinates
                    coord = data.coords['lat'].values
                    sel = (coord > lims[0]) & (coord < lims[1])
                if arg.ndim == 2:  # see _reduce_data with reduce=False
                    method = 'median' if kw_command.get('medians') else 'mean'
                    arg = getattr(np, method)(arg, axis=0)
                z0 = min(z0, arg[..., sel].min(initial=np.inf))
                z1 = max(z1, arg[..., sel].max(initial=-np.inf))
                setattr(ax.dataLim, f'interval{axis}', (z0, z1))
                getattr(ax, '_request_autoscale_view', ax.autoscale_view)()

            # Group individual legend or colorbar labels
            # TODO: Optionally do *automatic* grouping of colorbars when they were
            # not normalized together with 'groupnames' (i.e. exclude 'coords' tuple).
            # NOTE: If 'label' is in data.coords it will be used for legend but
            # still want to segregate based on default short_name label to help reader
            # differentiate between sensitivity, forcing, and feedbacks.
            hashable = tuple(settings)
            label = kw_guide.pop('label', None)
            if 'label' in data.coords:
                label = None  # TODO: optionally disable
            if 'scatter' in command and not kw_other.get('constraint'):
                handle = label = None  # TODO: optionally disable
            if command in ('contourf', 'pcolormesh') and (norm := handle.norm):
                hashable += (('vmin', norm.vmin), ('vmax', norm.vmax), ('N', norm.N))
            identifier = (hashable, method, command, guide, label)
            tuples = groups_handles.setdefault(identifier, [])
            tuples.append((ax, data, handle, kw_guide, kw_other))

    # Queue legends or colorbars in distinct locations
    # NOTE: This enforces legend handles grouped only for parameters with identical
    # units e.g. separate legends for sensitivity and feedback bar plots.
    # WARNING: Critical to delay wrapping the colorbar label until content is
    # drawn or else the reference width and height cannot be known.
    print('\nAdding guides:', end=' ')
    groups_colorbars, groups_legends = {}, {}
    for identifier, tuples in groups_handles.items():
        handles = []
        *_, command, guide, label = identifier
        axs, args, handles, kws_guide, _ = zip(*tuples)
        sort = any(arg.sizes.get('facets', None) for arg in args)  # only for 'version'
        if all(handles) and all('label' in arg.coords for arg in args):
            handles, labels, kw_update = _merge_handles(args, handles, sort=sort)
        elif 'scatter' in command and handles and isinstance(handles[0], list):
            handles, labels, kw_update = handles[:1], [None], {}
        else:  # e.g. scatter
            handles, labels, kw_update = handles[:1], [label], {}
        kw_guide = {key: val for kw_guide in kws_guide for key, val in kw_guide.items()}
        kw_guide.update(kw_update)
        loc = kw_guide.pop('loc', None)
        if loc is False:  # e.g. skip legend
            continue
        kw = dict(cbarwrap=cbarwrap, cbarlength=cbarlength, figurespan=figurespan)
        props = _props_guide(*axs, loc=loc, **kw)
        groups = groups_colorbars if guide == 'colorbar' else groups_legends
        for ihandle, ilabel in zip(handles, labels):
            if ihandle is None:
                continue  # e.g. scatter plot
            if isinstance(ihandle, mcontainer.Container):
                ihandle = ihandle[:1]  # BarContainer container
            tuples = groups.setdefault(props, [])
            tuples.append((ihandle, ilabel, kw_guide))

    # Add shared legends and colorbar for each location
    # WARNING: For some reason extendsize adjustment is still incorrect
    # even though axes are already drawn here. Not sure why.
    for guide, groups in zip(('colorbar', 'legend'), (groups_colorbars, groups_legends)):  # noqa: E501
        print('.', end='')
        for props, tuples in groups.items():
            src, loc, span, bbox, length, size = props
            handles, labels, kws_guide = zip(*tuples)
            kw_guide = {key: val for kw_guide in kws_guide for key, val in kw_guide.items()}  # noqa: E501
            kw_guide.update({} if span is None else {'span': span})
            kw_legend = {'pad': legpad, 'space': legspace, 'bbox_to_anchor': bbox}
            kw_legend.update({'ncols': legcols or 1, 'frame': False, 'order': 'F'})
            kw_colorbar = {'pad': cbarpad, 'space': cbarspace, 'length': length}
            if guide == 'legend':
                if not any(labels) and isinstance(handles[0], list):
                    handles, labels = handles[0], (None,) * len(handles[0])
                for key, value in kw_legend.items():
                    kw_guide.setdefault(key, value)
                src.legend(list(handles), list(labels), loc=loc, **kw_guide)
            else:  # TODO: explicitly support colorbars spanning multiple subplots
                for key, value in kw_colorbar.items():
                    kw_guide.setdefault(key, value)
                for ihandle, ilabel in zip(handles, labels):
                    ilabel = _split_label(ilabel, refwidth=size)
                    src.colorbar(ihandle, loc=loc, label=ilabel, **kw_guide)

    # Adjust shared units
    # WARNING: This is a kludge. Should consider comparing shared axes instead of
    # just comparing labels across many axes. Consider revising.
    # TODO: Implement this kludge for single axes plots of quantities with different
    # units, e.g. climate sensitivity and climate feedback violins or bars.
    print('.')
    regex = ('effective', 'climate', 'sensitivity', 'radiative', 'forcing', 'feedback')
    regex = re.compile('(' + '|'.join(regex) + r').*\Z', re.DOTALL)
    units = ('K', 'W m^-2', 'W m^-2 K^-1')
    units = tuple(ureg.parse_units(s) for s in units)
    if labelparams:  # multi-unit kludge for e.g. scatter plots
        if set(groups_xunits) <= set(units) and len(groups_xunits) > 1:
            xlabels = [lab for ax in fig.subplotgrid if (lab := ax.get_xlabel())]
            if xlabels and fig._sharex > 0 and fig.gridspec.nrows > 1:
                xlabel = regex.sub('parameter', xlabels[0])
                fig.format(xlabel=xlabel)
        if set(groups_yunits) <= set(units) and len(groups_yunits) > 1:
            ylabels = [lab for ax in fig.subplotgrid if (lab := ax.get_ylabel())]
            if ylabels and fig._sharey > 0 and fig.gridspec.ncols > 1:
                ylabel = regex.sub('parameter', ylabels[0])
                fig.format(ylabel=ylabel)

    # Standardize relative axes limits and impose relative units
    # NOTE: If 'standardize' disabled this infers groups from shared axis
    # limits so that 'rxlim' and 'rylim' keyword args can still be applied.
    # NOTE: Previously permitted e.g. rxlim=[(0, 1), (0, 0.5)] but these would
    # be applied *implicitly* based on drawing order so too confusing. Use
    # 'outer' from constraints '_build_specs()' function instead.
    if not standardize and not identical:  # auto-search shared axes
        ref = fig.subplotgrid[0]
        groups_xunits, groups_yunits = {}, {}
        if hasattr(ref, '_shared_axes'):
            groups_shared = {'x': list(ref._shared_axes['x']), 'y': list(ref._shared_axes['y'])}  # noqa: E501
        else:
            groups_shared = {'x': list(ref._shared_x_axes), 'y': list(ref._shared_y_axes)}  # noqa: E501
        for axis, groups in tuple(groups_shared.items()):
            for idx, axs in enumerate(groups):
                if any(ax not in fig.subplotgrid for ax in axs):
                    continue
                if axis == 'x':
                    groups_xunits[idx] = groups[idx]
                else:
                    groups_yunits[idx] = groups[idx]
    for axis1, axis2, rlim in zip('xy', 'yx', (rxlim, rylim)):
        rlim = rlim or (0, 1)  # disallow *implicit* application of multiple options
        groups1 = groups_xunits if axis1 == 'x' else groups_yunits
        groups2 = groups_xunits if axis2 == 'x' else groups_yunits
        for i, (unit, axs) in enumerate(groups1.items()):
            pairs = [(axis1, ax) for ax in axs]
            if oneone:  # additionally scale by other axis
                pairs.extend((axis2, ax) for ax in groups2.get(unit, ()))
            lims = [getattr(ax, f'get_{axis}lim')() for axis, ax in pairs]
            span = max((lim[1] - lim[0] for lim in lims), key=abs)  # preserve sign
            mins, maxs = [], []  # min max for every axes
            for (axis, ax), lim in zip(pairs, lims):
                center = 0.5 * (lim[0] + lim[1])
                min_ = center + span * (rlim[0] - 0.5)
                max_ = center + span * (rlim[1] - 0.5)
                if reflect:  # reflect about zero instead of center
                    max_ = max(abs(min_), abs(max_))
                    min_, max_ = -max_, max_
                mins.append(min_)
                maxs.append(max_)
                if not identical:
                    getattr(ax, f'set_{axis}lim')((min_, max_))
            if identical and mins and maxs:
                for ax in axs:  # identical axis limits
                    getattr(ax, f'set_{axis}lim')((min(mins), max(maxs)))

    # Optionally save the figure
    # NOTE: Still add empty axes so super title is centered above empty
    # slots and so row and column labels can exist above empty slots.
    for num in gridskip:
        ax = fig.add_subplot(gs[num])
        ax._invisible = True
    for ax in fig.axes:
        if getattr(ax, '_invisible', None):
            ax.format(grid=False)  # needed for cartopy axes
            for obj in ax.get_children():
                obj.set_visible(False)
    rowkey = 'rightlabels' if labelright else 'leftlabels'
    colkey = 'bottomlabels' if labelbottom else 'toplabels'
    fig.format(figtitle=figtitle, **{rowkey: rowlabels, colkey: collabels})
    if save:  # save path
        path = Path().expanduser().resolve()
        if path.name in ('notebooks', 'meetings', 'manuscripts'):
            path = path.parent  # parent project directory
        figures = 'figures-publication' if isinstance(save, str) else 'figures'
        path = path / figures
        if not path.is_dir():
            raise ValueError(f'Path {str(path)!r} does not exist.')
        name = save
        methods, commands = '-'.join(methods), '-'.join(commands)
        if not isinstance(save, str):
            name = '_'.join((methods, pathlabel, commands, indicator))
        path = path / name
        figwidth, figheight = fig.get_size_inches()
        figsize = f'{figwidth:.1f}x{figheight:.1f}in'  # figure size
        print(f'Saving ({figsize}): ~/{path.relative_to(Path.home())}')
        fig.save(path)  # optional extension
    return fig, fig.subplotgrid<|MERGE_RESOLUTION|>--- conflicted
+++ resolved
@@ -21,15 +21,9 @@
 import matplotlib.lines as mlines
 import seaborn as sns
 from climopy import ureg, vreg  # noqa: F401
-<<<<<<< HEAD
-from .process import _constrain_data, process_data
-from .reduce import _components_corr, _components_slope, _parse_institute, _parse_project  # noqa: E501
-from .specs import _capitalize_label, _split_label, get_labels, parse_specs
-=======
 from .process import process_constraint, process_data
-from .reduce import _get_regression, _get_weights, _parse_institute, _parse_project
+from .reduce import _get_filters, _get_regression, _get_weights
 from .specs import _pop_kwargs, _split_label, get_heading, get_label, get_labels, parse_specs  # noqa: E501
->>>>>>> 02ce82de
 
 __all__ = ['general_plot']
 
@@ -329,15 +323,14 @@
     elif 'institute' in data.coords:
         bools = [data.coords['institute'].item() == 'flagship'] * data.facets.size
     else:
-        filt = _parse_institute(data.facets.values, 'flagship')
+        _, filt = _get_filters(data.facets.values, institute='flagship')
         bools, names = [], data.indexes['facets'].names
         if 'project' not in names and 'project' not in data.coords:
             raise ValueError('Project version is missing.')
         for facet in data.facets.values:
             if 'project' not in names:
                 facet = (data.coords['project'].item().upper(), *facet)
-            b = filt(tuple(facet))
-            bools.append(b)
+            bools.append(filt(tuple(facet)))
     return np.array(bools)
 
 
@@ -359,8 +352,8 @@
         project = data.coords['project'].item()
         projects = [project] * data.sizes.get('facets', 1)
     elif 'facets' in data.coords:  # infer from facets
-        filt65 = _parse_project(data.facets.values, 'cmip65')
-        filt66 = _parse_project(data.facets.values, 'cmip66')
+        filt65, _ = _get_filters(data.facets.values, project='cmip65')
+        filt66, _ = _get_filters(data.facets.values, project='cmip66')
         projects = [
             'cmip66' if filt66(facet) else 'cmip65' if filt65(facet) else 'cmip5'
             for facet in data.facets.values
