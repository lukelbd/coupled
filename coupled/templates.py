#!/usr/bin/env python3
"""
Helper functions for plotting coupled model output.
"""
import itertools

import climopy as climo  # noqa: F401
import numpy as np
from climopy import var, ureg, vreg  # noqa: F401
from icecream import ic  # noqa: F401

<<<<<<< HEAD
from .datasets import ALIAS_FEEDBACKS
from .process import get_data
from .general import CYCLE_DEFAULT
from .general import generate_plot
from . import _warn_coupled
=======
from .general import CYCLE_DEFAULT
from .general import general_plot
>>>>>>> 02ce82de

__all__ = [
    'build_specs',
    'divide_specs',
    'feedback_specs',
    'transport_specs',
    'scalar_plot',
    'pattern_plot',
    'regression_plot',
    'regression_parts',
]

# Keywords for specific commands or variables
# NOTE: See also specs.py key lists
KEYS_CONTOUR = (
    'levels',  # restricted to contours
    'linewidth', 'linestyle', 'edgecolor',
)
KEYS_SHADING = (
    'vmin', 'vmax', 'cmap', 'cmap_kw', 'norm', 'norm_kw',
    'robust', 'step', 'locator', 'symmetric', 'diverging', 'sequantial',
)
KEYS_VERTICAL = (
    'ta', 'zg', 'ua', 'va', 'hus', 'hur', 'pt', 'slope',
    *(f'cl{s}' for s in ('', 'w', 'l', 'i', 'p')),
)

# Keywords for generating dictionary specs from kwargs
# NOTE: These can be passed as vectors to build_specs for combining along rows/cols.
# TODO: Remove 'base' kludge and permit vectors specifications on each side of pair.
KEYS_SPECS = (
    'breakdown', 'component', 'feedbacks', 'adjusts', 'forcing', 'sensitivity', 'transport'  # noqa: E501
)
KEYS_ITER = (
    'method', 'name', 'period', 'spatial', 'volume', 'area', 'plev', 'lat', 'lon',
    'project', 'institute', 'experiment', 'ensemble', 'model', 'base',  # TODO: remove
    'source', 'style', 'start', 'stop', 'region', 'dist', 'count',  # NOTE: bootstrap
    'alpha', 'edgecolor', 'linewidth', 'linestyle', 'color', 'facecolor',
    'xmin', 'xmax', 'ymin', 'ymax', 'xlabel', 'ylabel', 'xlocator', 'ylocator',
    'loc', 'label', 'align', 'colorbar', 'legend', 'length', 'shrink',
    'extend', 'extendsize', *KEYS_SHADING, *KEYS_CONTOUR
)

# Variable name specs for feedbakc and transport breakdowns
# NOTE: Lists below are parsed by feedback_specs() into either single columns,
# two columns, or some fixed number of columns compatible with the decomposition.
# NOTE: The 'wav' suffixes including longwave and shortwave cloud components
# instead of net cloud feedback. Strings denote successively adding atmospheric,
# albedo, residual, and remaining temperature/humidity feedbacks with options.
SPECS_TRANSPORT = {
    'atmos': ('mse', 'lse', 'dse'),
    'total': ('total', 'ocean', 'mse'),
    'all': ('total', 'ocean', 'mse', 'lse', 'dse'),
}
SPECS_FEEDBACK = {
    # Three-variable
    'ecs': ('net', 'erf', 'ecs'),  # shorthand for sensitivity=True forcing=True
    'erf': ('net', 'ecs', 'erf'),  # shorthand for sensitivity=True forcing=True
    'net': ('net', 'sw', 'lw'),
    'atm': ('net', 'cld', 'atm'),
    'ncl': ('net', 'cld', 'ncl'),
    'cld': ('cld', 'swcld', 'lwcld'),  # special case
    'cre': ('cre', 'swcre', 'lwcre'),  # special case
    'wav_cld': ('net', 'swcld', 'lwcld'),
    'wav_cre': ('net', 'swcre', 'lwcre'),
    # Four-variable
    'atm_resid': ('net', 'cld', 'resid', 'atm'),
    'atm_alb': ('net', 'cld', 'alb', 'atm'),
    'cld_net': ('net', 'cld', 'swcld', 'lwcld'),
    'cre_net': ('net', 'cre', 'swcre', 'lwcre'),
    'wav_atm': ('net', 'swcld', 'lwcld', 'atm'),
    'wav_ncl': ('net', 'swcld', 'lwcld', 'ncl'),
    'wav_cs': ('net', 'swcre', 'lwcre', 'cs'),
    'tstd_net': ('tstd', 'net', 'cld', 'ncl'),
    'tpat_net': ('tpat', 'net', 'cld', 'ncl'),
    'ecs_net': ('ecs', 'net', 'cld', 'ncl'),
    # Five-variable
    'resid': ('net', 'cld', 'alb', 'atm', 'resid'),
    'cld_atm': ('net', 'cld', 'swcld', 'lwcld', 'atm'),
    'cld_ncl': ('net', 'cld', 'swcld', 'lwcld', 'ncl'),
    'cre_cs': ('net', 'cre', 'swcre', 'lwcre', 'cs'),
    'wav_resid': ('net', 'swcld', 'lwcld', 'resid', 'atm'),
    'wav_alb': ('net', 'swcld', 'lwcld', 'alb', 'atm'),
    'atm_pl': ('atm', 'pl*', 'lr*', 'rh', 'alb'),
    'ncl_pl': ('ncl', 'pl*', 'lr*', 'rh', 'resid'),
    'ncl_alb': ('ncl', 'lr*', 'rh', 'alb', 'resid'),
    # Sensitivity components
    'tstd_ncl': ('tstd', 'net', 'swcld', 'lwcld', 'ncl'),
    'tpat_ncl': ('tpat', 'net', 'swcld', 'lwcld', 'ncl'),
    'tstd_cs': ('tstd', 'net', 'swcre', 'lwcre', 'cs'),
    'tpat_cs': ('tpat', 'net', 'swcre', 'lwcre', 'cs'),
    'tstd_cld': ('tstd', 'net', 'cld', 'swcld', 'lwcld'),
    'tpat_cld': ('tpat', 'net', 'cld', 'swcld', 'lwcld'),
    'ecs_cld': ('ecs', 'net', 'cld', 'swcld', 'lwcld'),
    'tstd_cre': ('tstd', 'net', 'cre', 'swcre', 'lwcre'),
    'tpat_cre': ('tpat', 'net', 'cre', 'swcre', 'lwcre'),
    'ecs_cre': ('ecs', 'net', 'cre', 'swcre', 'lwcre'),
    # Additional variables
    'hus': ('net', 'resid', 'cld', 'swcld', 'lwcld', 'alb', 'atm', 'wv', 'lr', 'pl'),
    'hur': ('net', 'resid', 'cld', 'swcld', 'lwcld', 'alb', 'atm', 'rh', 'lr*', 'pl*'),
    'all': ('net', 'cld', 'swcld', 'lwcld', 'atm', 'alb', 'resid', 'wv', 'rh', 'lr', 'lr*', 'pl', 'pl*'),  # noqa: E501
    'cld_alb': ('net', 'cld', 'swcld', 'lwcld', 'atm', 'alb'),
    'cld_resid': ('net', 'cld', 'swcld', 'lwcld', 'atm', 'resid'),
    'ncl_cld': ('swcld', 'lwcld', 'lr*', 'rh', 'alb', 'resid'),
    'ncl_resid': ('ncl', 'pl*', 'lr*', 'rh', 'alb', 'resid'),
}


def _get_props(method=None):
    """
    Helper function to get contour and hatching properties from default reduction.

    Parameters
    ----------
    method : bool
        The method to use for regression shading.

    Returns
    -------
    stipple, hatches, levels : list
        The stipple method and associated hatching style and level boundaries.
    """
    methods = method or 'slope'
    methods = (methods,) if isinstance(methods, str) else tuple(methods or (None,))
    corr = all(method and method.split('_')[0] in ('proj', 'rsq') for method in methods)
    if corr:  # correlation instead of slope
        stipple = 'corr'
        hatches = ['.....', '...', None, '...', '.....']
        levels = [-10, -0.8, -0.5, 0.5, 0.8, 10]
        # levels = [-10, -0.66, -0.33, 0.33, 0.66, 10]
    else:
        stipple = 'rsq'
        hatches = [None, '...', '.....']
        levels = [0, 33.333, 66.666, 1000]
        # levels = [0, 50, 80, 1000]
    return stipple, hatches, levels


def _get_dicts(*kws, expand=True, check=True):
    """
    Helper function to get dictionaries from lists of dictionaries.

    Parameters
    ----------
    *kws : dict
        The input dictionaries.
    expand : bool, optional
        Whether to expand lists into separate dictionaries.
    check : bool, optional
        Whether to check lists have equivalent lengths.
    """
    # NOTE: This allows e.g. list applied to one side of correlation pair
    # for multiple items in a single subplot. See notebooks for details.
    lengths = {
        f'{key}{i + 1}': len(value)
        for i, kw in enumerate(kws)
        for key, value in kw.items()  # e.g. pair of names
        if 'color' not in key and 'cycle' not in key  # e.g. 'color1'
    }
    length = set(lengths.values()) - {1}
    if check and len(length) > 1:  # or e.g. allow e.g. ('name', 'cycle') truncation
        lengths = ', '.join(f'{key}={length}' for key, length in lengths.items())
        raise ValueError(f'Unexpected mixed lengths: {lengths}.')
    length = length.pop() if length else 1
    results = []
    for kw in kws:
        result = {
            key: value * length if len(value) == 1 else value
            for key, value in kw.items()
        }
        if expand:
            result = [dict(zip(result, vals)) for vals in zip(*result.values())]
            result = result or [{}]
        results.append(result)
    return results[0] if len(results) == 1 else results


def build_specs(outer='breakdown', pairs=None, product=None, maxcols=None, **kwargs):
    """
    Generate feedback and variable specifications based on input keywords.

    Parameters
    ----------
    outer : str or list of str, optional
        The kwargs for the outer plotting specs. Can include multiple keys per
        multiplicand e.g. ``outer=(('breakdown', 'color'), ('project', 'experiment'))``.
    pairs : str or list of str, optional
        The coordinate name(s) to be used for feedback constraints. These can
        also be generated using combination of ``'name'`` and ``'breakdown'``.
    product : tuple of str or list of str, optional
        The list-like kwargs to combine with `itertools.product`. Can include multiple
        keys per multiplicand e.g. ``product=(('experiment', 'color'), 'project')``.
    **kwargs : item or list of item, optional
        The reduce specifications. These can be scalar strings or tuples for generating
        comparisons across columns or within subplots. Can also append ``1`` or ``2``
        to apply to one side of a subplot spec correlation pair.

    Returns
    -------
    *kws_outer : lists of dict
        List of plot specs for rows and/or columns.
    *kws_pair : list of dict
        List of plot specs suitable for each pair item.
    kwargs : dict
        The remaining keywords with auto-updated `maxcols` and `gridskip`.
    """
    # Retrieve breakdown variable names
    # NOTE: Critical to keep 'maxcols' separate so it can be passed on if we
    # are not using a maxcols-modifying 'breakdown' function.
    # NOTE: Here permit generating lists of names and default keyword arguments from
    # shorthand 'breakdown' keys. Default is to generate feedback components with
    # e.g. build_specs(breakdown='all') but generate transport components if
    # 'transport' is passed with e.g. build_specs(breakdown='all', transport='t')
    outer = [[outer]] if isinstance(outer, str) else outer or []
    outer = [[keys] if isinstance(keys, str) else list(keys) for keys in outer]
    pairs = pairs or ()
    pairs = (pairs,) if isinstance(pairs, str) else tuple(pairs)
    ncols = kwargs.get('ncols', None)
    maxcols = 1 if ncols else maxcols  # disable special arrangements
    kw_break = {key: kwargs.pop(key) for key in tuple(kwargs) if key in KEYS_SPECS}
    if len(outer) > 2:  # only ever used for rows and columns
        raise ValueError('Too many outer variables specified.')
    if 'transport' in kw_break:  # transport breakdown
        breakdown, kw_default = transport_specs(maxcols=maxcols, **kw_break)
        kw_default = {**kw_default, 'proj_kw': {'lon_0': 0}}
    elif kw_break:  # non-empty breakdown
        breakdown, kw_default = feedback_specs(maxcols=maxcols, **kw_break)
        kw_default = {**kw_default, 'proj_kw': {'lon_0': 210}}
    else:  # note scalar_plot() pops the name first so permit zero arguents
        breakdown = None
        kw_default = {'ncols': ncols or maxcols}
    idxs = [i for i, keys in enumerate(outer) if 'breakdown' in keys]
    jdxs = [i for i, keys in enumerate(outer) if 'name' in keys]  # if breakdown not passed  # noqa: E501
    kws_inner = [{}, {}]
    kws_outer = [{} for i in range(len(outer))]
    for key, value in kw_default.items():
        kwargs.setdefault(key, value)
    if not breakdown:
        pass
    elif not idxs and not jdxs:
        kws_inner[0]['name'] = kws_inner[1]['name'] = breakdown
    else:  # permit e.g. feedback breakdown rows and variable name columns
        kws_outer[idxs[0] if idxs else jdxs[0]]['name'] = breakdown

    # Assign outer and inner dictionaries
    # NOTE: Numpy arrays should be used for e.g. scalar level lists or color values
    # and tuples or lists should be used for vectors of settings across subplots.
    # NOTE: Here 'outer' is used to specify different reduce instructions across rows
    # or columns. For example: correlate with feedback parts in rows, build_specs(
    # name='psl', breakdown='net'); or correlate with parts (plus others) in subplots,
    # build_specs(name='psl', breakdown='net', outer=None, experiment=('picontrol', 'abrupt4xco2')).  # noqa: E501
    for keys, kw in zip(outer, kws_outer):
        for key in keys:
            if key in pairs:
                raise ValueError(f'Keyword {key} cannot be in both outer and pairs.')
            if key == 'color':  # generally joined with e.g. 'breakdown'
                value = kwargs.get(key, CYCLE_DEFAULT)  # ignore defaults
            else:
                value = kwargs.get(key, None)
            if isinstance(value, (tuple, list)):
                kwargs.pop(key, None)
                kw[key] = value
    for key in pairs:  # specifications for pairs
        values = kwargs.pop(key, None)
        if values is None:
            continue
        if not np.iterable(values) or len(values) > 2:
            raise ValueError(f'Coordinate pair {key}={values!r} is not a 2-tuple.')
        values = values * 2 if len(values) == 1 else values
        for kw, value in zip(kws_inner, values):
            kw[key] = list(value) if isinstance(value, (tuple, list)) else [value]
    kw_inner = {
        key: list(kwargs.pop(key)) for key in tuple(kwargs)
        if key in KEYS_ITER and isinstance(kwargs[key], (list, tuple))
    }
    kws_inner[0].update(kw_inner)  # remaining scalars or vectors
    kws_inner[1].update(kw_inner)

    # Convert reduce vector iterables to dictionaries
    # NOTE: This also builds optional Cartesian products between lists of keywords
    # specified by 'product' keyword. Others are enforced to have same length.
    # NOTE: This can fail if user passes feedbacks along rows and requests
    # e.g. 'name1' so should only assign to outer if vector is passed.
    sentinel = object()  # see below
    spatial = ('lon', 'lat', 'plev', 'area')  # include user input none
    product = product or ()
    product = [[keys] if isinstance(keys, str) else list(keys) for keys in product]
    for key in KEYS_ITER:  # add scalar versions
        value = kwargs.pop(f'{key}1', sentinel)  # ignore none iteration placeholders
        if value is not sentinel and (key in spatial or value is not None):
            value = list(value) if isinstance(value, (tuple, list)) else [value]
            if len(outer) > 0 and key in outer[0] and len(value) > 1:
                kws_outer[0].update({key: value})
            else:
                kws_inner[0].update({key: value})
        value = kwargs.pop(f'{key}2', sentinel)  # ignore none iteration placeholders
        if value is not sentinel and (key in spatial or value is not None):
            value = list(value) if isinstance(value, (tuple, list)) else [value]
            if len(outer) > 1 and key in outer[1] and len(value) > 1:
                kws_outer[1].update({key: value})
            else:
                kws_inner[1].update({key: value})
    for dict_ in (*kws_outer, *kws_inner):
        kws = []
        for keys in product:  # then skip if absent
            if any(key in dict_ for key in keys):
                kw = {key: dict_.pop(key) for key in keys if key in dict_}
                kws.append(_get_dicts(kw, expand=False))
        keys = [key for kw in kws for key in kw]
        values = itertools.product(*(zip(*kw.values()) for kw in kws))
        values = [[v for val in vals for v in val] for vals in values]
        dict_.update({key: vals for key, vals in zip(keys, zip(*values))})
    kws_outer = tuple(map(_get_dicts, kws_outer))
    kws_inner = _get_dicts(*kws_inner)  # expand and enforce identical lengths
    return *kws_outer, *kws_inner, kwargs


def divide_specs(name, specs, **kwargs):
    """
    Divide feedback and variable specification lists.

    Parameters
    ----------
    name : {'rows', 'cols'}
        Whether to split rows or columns.
    specs : list of dict
        The feedback or variable specifications.
    rowsplit, colsplit : bool or list of int, optional
        The split instruction. Lists of integers indicate individual rows to select.
        Sub-lists indicates multiple selections. Can optionally use trailing dictionary.
    **kwargs : optional
        Additional keywords passed to plotting function. Any subplot geometry vector
        arguments e.g. ``hspace``, ``hratios``, ``rowlabels`` will be sub-selected.

    Returns
    -------
    specs : list of list of dict
        The specification iteration groups.
    """
    # Initial stuff
    # NOTE: This is used to take arbitrary cross-sections of more
    # complex figures with many panels for use in presentations.
    split = kwargs.pop(f'{name}split', None)
    nosplit = split is False or split is None
    side = 'h' if name == 'row' else 'w'
    geom = 'nrows' if name == 'row' else 'ncols'
    count = kwargs.get(geom, None)
    titles = kwargs.get('titles', None)
    labels = kwargs.get(f'{name}labels', None)
    space = kwargs.get(f'{side}space', None)
    ratios = kwargs.get(f'{side}ratios', None)
    if nosplit:  # split nothing
        split = ([*range(0, len(specs))],)
    if split is True:  # split everything
        split = [*range(0, len(specs))]
    if not np.iterable(split):
        split = (split,)

    # Iterate over split indices
    # NOTE: This comes *after* generating specs with _parse_specs. Simply yield
    # subselections of resulting dictionary lists and update figure settings.
    for idxs in split:
        kwargs = kwargs.copy()
        if not np.iterable(idxs):
            idxs = (idxs,)
        if isinstance(idxs[-1], dict):
            kwargs = {**kwargs, **idxs[-1]}
            idxs = idxs[:-1]
        subs = [specs[idx] for idx in idxs]
        noskip = np.all(np.diff(idxs) == 1)
        kwargs[geom] = count if nosplit else None
        kwargs.setdefault('horizontal', name == 'row')
        if not nosplit and np.iterable(ratios):
            kwargs[f'{side}ratios'] = [ratios[idx] for idx in idxs]
        if not nosplit and np.iterable(space):
            kwargs[f'{side}space'] = space[idxs[0]:idxs[-1]] or None if noskip else None
        if not nosplit and np.iterable(labels) and not isinstance(labels, str):
            if len(labels) == len(specs):  # TODO: re-address (need for tiled plots?)
                kwargs[f'{name}labels'] = [labels[idx] for idx in idxs]
        if not nosplit and np.iterable(titles) and not isinstance(titles, str):
            if len(titles) == len(specs) and name == 'row':  # TODO: re-address
                kwargs['titles'] = [titles[idx] for idx in idxs]
        yield subs, kwargs


def feedback_specs(
    breakdown=None,
    component=None,
    sensitivity=False,
    forcing=False,
    feedbacks=True,
    adjusts=False,
    maxcols=None,
    ncols=None,
):
    """
    Return the feedback, forcing, and sensitivity parameter names sensibly
    organized depending on the number of columns in the plot.

    Parameters
    ----------
    breakdown : str, default: 'all'
        The breakdown preset to use.
    component : str, optional
        The individual component to use.
    sensitivity, forcing : bool, optional
        Whether to include net sensitivity and forcing.
    feedbacks, adjusts : bool, optional
        Whether to include feedback and forcing adjustment components.
    maxcols : int, default: 4
        The maximum number of columns (influences order of the specs).
    ncols : int
        The user input fixed column size. Then `maxcols` will be ignored.

    Returns
    -------
    specs : list of str
        The variable specifications.
    kwargs : dict
        The keyword args to pass to `general_plot`.
    """
    # Initial stuff
    # NOTE: User input 'ncols' will *cancel* auto gridspec arrangement and instead
    # impose same ordering used e.g. when breakdowns are placed along rows.
    # NOTE: Idea is to automatically remove feedbacks, filter out all-none rows
    # and columns at the end, and then infer the 'gridskip' from them.
    maxcols = inputcols = 1 if ncols is not None else maxcols or 4
    options = ', '.join(map(repr, SPECS_FEEDBACK))
    init_names = lambda ncols: ((names := np.array([[None] * ncols] * 25)), names.flat)
    if not component and not feedbacks and not forcing and not sensitivity:
        raise ValueError('Invalid keyword argument combination.')
    forcing = forcing or breakdown and '_erf' in breakdown
    sensitivity = sensitivity or breakdown and '_ecs' in breakdown
    if breakdown is not None:
        breakdown = breakdown.split('_erf')[0].split('_ecs')[0]
    if breakdown is None or component is not None:
        components = component or 'net'  # 'component' input overrides 'breakdown'
    elif SPECS_FEEDBACK:
        components = SPECS_FEEDBACK[breakdown]  # pre-configured breakdown
    else:
        raise ValueError(f'Invalid breakdown {breakdown!r}. Options are: {options}')
    components = (components,) if isinstance(components, str) else tuple(components)

    # Generate plot layouts
    # NOTE: This is relevant for scalar_plot() style figures when we wrap have
    # wrapped rows or columns of components but not as useful for e.g. pattern_plot()
    from .feedbacks import ALIAS_VARIABLES as aliases
    lams = [aliases.get(name, name) for name in components]
    erfs = [name.replace('_lam', '_erf') for name in lams]
    if len(lams) == 1 or len(lams) == 2:  # user input breakdowns
        gridskip = None
        names, iflat = init_names(maxcols)
        for i, name in enumerate(components):  # assign possibly correlation tuples!
            iflat[i] = name

    # Three variable
    # NOTE: Includes net-lw-sw and cld-swcld-lwcld
    elif len(lams) == 3:
        if maxcols == 2:
            names, iflat = init_names(maxcols)
            if sensitivity:
                iflat[0] = 'ecs'
            if feedbacks and adjusts:
                names[1:4, 0] = lams
                names[1:4, 1] = erfs
            elif feedbacks and forcing:
                names[1, :] = lams[:1] + erfs[:1]
                names[2, :] = lams[1:]
            elif feedbacks:
                iflat[1] = lams[0]
                names[1, :] = lams[1:]
            elif adjusts:
                iflat[1] = erfs[0]
                names[1, :] = erfs[1:]
        else:
            offset = 0
            maxcols = 1 if maxcols == 1 else 3
            names, iflat = init_names(maxcols)
            if sensitivity:
                iflat[offset] = 'ecs'
            if forcing:
                iflat[offset + 1] = 'erf'
            if feedbacks:
                idx = 2 * maxcols
                iflat[idx:idx + 3] = lams
            if adjusts:
                idx = 3 * maxcols
                iflat[idx:idx + 3] = erfs

    # Four variable
    # NOTE: Includes net-cld-swcld-lwcld and net-cld-atm-resid
    elif len(lams) == 4:
        if maxcols == 2:
            names, iflat = init_names(maxcols)
            if sensitivity:
                iflat[0] = 'ecs'
            if feedbacks and adjusts:
                names[1:5, 0] = lams
                names[1:5, 1] = erfs
            elif feedbacks:
                iflat[1] = 'erf' if forcing else None
                names[1:3, :] = lams[::3], lams[1:3]
            elif adjusts:
                names[1:3, :] = erfs[::3], erfs[1:3]
        else:
            offset = 0 if maxcols == 1 else 1
            maxcols = 1 if maxcols == 1 else 3
            names, iflat = init_names(maxcols)
            if sensitivity:
                iflat[-offset % 3] = 'ecs'
            if forcing or adjusts:
                iflat[2 - offset] = 'erf'
            if feedbacks:
                idx = 3
                iflat[1 - offset] = lams[0]
                iflat[idx:idx + len(lams[1:])] = lams[1:]
            if adjusts:
                idx = 3 + 3
                iflat[idx:idx + len(erfs[1:])] = erfs[1:]

    # Five variable
    # NOTE: Includes net-cld-alb-atm-resid and net-swcld-lwcld-atm-resid
    elif len(lams) in (5, 6):
        if maxcols == 2:
            names, iflat = init_names(maxcols)
            if sensitivity:
                iflat[0] = 'ecs'
            if feedbacks and adjusts:
                names[1:5, 0] = lams
                names[1:5, 1] = erfs  # noqa: E501
            elif feedbacks and forcing:
                names[1, :] = lams[:1] + erfs[:1]
                names[2, :] = lams[1:3]
                names[3, :] = lams[3:5]
            elif feedbacks:
                names[0, 1] = lams[0]
                names[1, :] = lams[1:3]
                names[2, :] = lams[3:5]
            elif adjusts:
                names[0, 1] = erfs[0]
                names[1, :] = erfs[1:3]
                names[2, :] = erfs[3:5]
        else:
            offset = 0 if maxcols == 1 else 1
            maxcols = 1 if maxcols == 1 else 4  # disallow 3 columns
            names, iflat = init_names(maxcols)
            if sensitivity:
                iflat[-offset % 3] = 'ecs'  # either before or after net and erf
            if forcing or adjusts:
                iflat[2 - offset] = erfs[0]
            if feedbacks:
                idx = 4  # could leave empty single-column row
                iflat[1 - offset] = lams[0]
                iflat[idx:idx + len(lams[1:])] = lams[1:]
            if adjusts:
                idx = 4 + 4
                iflat[idx:idx + len(erfs[1:])] = erfs[1:]

    # Ten variables
    # NOTE: These are same as 'all' but with only one style non-cloud breakdown
    elif len(lams) == 10:
        if maxcols == 2:
            names, iflat = init_names(maxcols)
            if sensitivity:
                iflat[0] = 'ecs'
            if feedbacks and adjusts:
                names[1:len(lams) + 1, 0] = lams
                names[1:len(erfs) + 1, 1] = erfs
            elif feedbacks:
                iflat[0] = 'ecs' if sensitivity else None
                iflat[1] = 'erf' if forcing else None
                iflat[2:4] = [lams[0], lams[1]]
                iflat[4:6] = [lams[2], lams[5]]
                iflat[6:8] = [lams[3], lams[4]]
                iflat[8:8 + 4] = lams[6:]
            elif adjusts:
                iflat[1] = 'ecs' if sensitivity else None
                iflat[2:4] = [erfs[0], erfs[1]]
                iflat[4:6] = [erfs[2], erfs[5]]
                iflat[6:8] = [erfs[3], erfs[4]]
                iflat[8:8 + 4] = erfs[6:]
        else:
            offset = 0 if maxcols == 1 else 1
            maxcols = 1 if maxcols == 1 else 4  # disallow 3 columns
            names, iflat = init_names(maxcols)
            iflat[2] = 'erf' if forcing and not adjusts else None
            iflat[3] = 'ecs' if sensitivity else None
            for b, arr, idx in zip((feedbacks, adjusts), (lams, erfs), (0, 12)):
                if not b:
                    continue
                iflat[idx:idx + 2] = arr[:2]
                idx = 4 + 4
                iflat[idx:idx + 8] = arr[2:]

    # Every variable
    # NOTE: Includes both relative and absolute-style breakdowns of non-cloud feedbacks
    elif len(lams) == 13:
        if maxcols == 2:
            names, iflat = init_names(maxcols)
            if feedbacks and adjusts:
                iflat[0] = 'ecs' if sensitivity else None
                names[1:len(lams) + 1, 0] = lams
                names[1:len(erfs) + 1, 1] = erfs
            elif feedbacks:
                iflat[0] = 'ecs' if forcing and sensitivity else None
                iflat[2] = lams[0]
                iflat[3] = 'erf' if forcing else 'ecs' if sensitivity else None
                iflat[4:6] = [lams[1], lams[4]]
                iflat[6:8] = [lams[2], lams[3]]
                iflat[8:8 + 8] = lams[5:]
            elif adjusts:
                iflat[1] = 'ecs' if sensitivity else None
                iflat[2:4] = [erfs[1], erfs[4]]
                iflat[4:6] = [erfs[2], erfs[3]]
                names[6:6 + 8] = erfs[5:]
        else:
            offset = 0 if maxcols == 1 else 1
            maxcols = 1 if maxcols == 1 else 4  # disallow 3 columns
            names, iflat = init_names(maxcols)
            if sensitivity:
                iflat[-offset % 3] = 'ecs'  # either before or after net and erf
            if forcing and not adjusts:
                iflat[2 - offset] = erfs[0]
            for b, arr, idx in zip((feedbacks, adjusts), (lams, erfs), (4, 16)):
                if not b:
                    continue
                iflat[1 - offset] = arr[0]
                iflat[idx:idx + 4] = arr[1:5]
                if maxcols == 1:
                    idx = 4 + 4
                    iflat[idx:idx + 8] = arr[5:7] + arr[7:]
                else:
                    idx = 4 + 4
                    iflat[idx:idx + 4] = arr[5:6] + arr[7::2]
                    idx = 4 + 2 * 4
                    iflat[idx:idx + 4] = arr[6:7] + arr[8::2]
    else:
        raise NotImplementedError(
            f'Invalid variable count {len(lams)} for breakdown {breakdown!r}.'
        )

    # Remove all-none segments and determine gridskip
    # NOTE: This flattens if there are fewer names than originally requested maxcols
    # or if maxcols == 1 was passed e.g. for pattern_plot() feedbacks along rows.
    # TODO: Consider re-implementing automatic application of color cycle for
    # specific variable names as with transport.
    # colors = {'ecs': 'gray', 'erf': 'gray', 'lam': 'gray'}
    # names = [FEEDBACK_TRANSLATIONS.get(name, (name,))[0] for name in names]
    # cycle = [colors[name[-3:]] + '7' for name in names]
    # kwargs = {'ncols': maxcols, 'gridskip': gridskip, 'cycle': cycle}
    idx, = np.where(np.any(names != None, axis=0))  # noqa: E711
    names = np.take(names, idx, axis=1)
    idx, = np.where(np.any(names != None, axis=1))  # noqa: E711
    names = np.take(names, idx, axis=0)
    idxs = np.where(names == None)  # noqa: E711
    gridskip = np.ravel_multi_index(idxs, names.shape)
    names = [name for name in names.ravel().tolist() if name is not None]
    if maxcols == 1:  # e.g. single row
        kwargs = {}
    elif len(names) <= inputcols:  # simpler default
        kwargs = {'gridskip': None, 'ncols': len(names)}
    else:  # custom arrangement
        kwargs = {'gridskip': gridskip, 'ncols': maxcols}
    return names, kwargs


def transport_specs(breakdown=None, component=None, transport=None, maxcols=None):
    """
    Return the names and colors associated with transport components.

    Parameters
    ----------
    breakdown : str, optional
        The transport components to show.
    component : str, optional
        The individual component to use.
    transport : str, optional
        The transport type to show.
    maxcols : int, optional
        The maximum number of columns (unused currently).

    Returns
    -------
    names : list of str
        The transport components.
    kwargs : dict
        The keyword args to pass to `general_plot`.
    """
    # TODO: Expand to support mean-stationary-eddy decompositions and whatnot. Perhaps
    # indicate those with dashes and dots and/or with different shades. And/or allow
    # individual components per subplot with logical arrangement as with feedbacks.
    options = ', '.join(map(repr, SPECS_TRANSPORT))
    breakdown = breakdown or 'all'
    kwargs = {'ncols': maxcols}
    colors = {  # currently for transport only
        'total': 'gray',
        'ocean': 'cyan',
        'mse': 'yellow',
        'lse': 'blue',
        'dse': 'red'
    }
    if transport is None:
        raise ValueError('Transport component must be explicitly passed.')
    if transport not in SPECS_TRANSPORT:
        raise ValueError(f'Invalid breakdown {transport!r}. Options are: {options}')
    if component is not None:
        names = (component,)
    else:
        names = SPECS_TRANSPORT[transport]
        shading = 7  # open color shading level
        kwargs['cycle'] = [colors[name] + str(shading) for name in names]
        names = [name + transport for name in names]
    return names, kwargs


def scalar_plot(data, forward=True, **kwargs):
    """
    Plot scalar results in each grid slot (e.g. bars, boxes, lines).

    Parameters
    ----------
    data : xarray.Dataset
        The source dataset.
    forward : bool, optional
        Whether to apply name pair forward or backward.
    rowsplit, colsplit : optional
        Passed to `divide_specs`.
    **kwargs
        Passed to `build_specs`.
    """
    # NOTE: In regression_plot() support e.g. name=('ts', None) combined with
    # breakdown='cld' or component=('swcld', 'lwcld') because the latter vector
    # is placed in outer specs while the former is placed in subspecs. However here
    # often need to vectorize breakdown inside subspecs (e.g. bar plots with many
    # feedback components) which can cause issues matching lengths of regression pair
    # objects so approach is to instead use e.g. name='ts' and forward=True or False.
    name = kwargs.pop('name', None)  # WARNING: critial to show here first
    results = []
    if 'rowspecs' in kwargs and 'colspecs' in kwargs:
        rowspecs = kwargs.pop('rowspecs', None) or [{}]
        colspecs = kwargs.pop('colspecs', None) or [{}]
        figspecs, subspecs1, subspecs2 = [rowspecs, colspecs], {}, {}
    else:
        *figspecs, subspecs1, subspecs2, kwargs = build_specs(**kwargs)
        rowspecs = figspecs[0] if len(figspecs) > 0 else [{}]
        colspecs = figspecs[1] if len(figspecs) > 1 else [{}]
    for rowspecs, kwargs in divide_specs('row', rowspecs, **kwargs):
        defaults = {}
        rspecs = []
        kwargs = {**defaults, **kwargs}
        for rspec in rowspecs:
            ispecs = []
            for spec1, spec2 in zip(subspecs1, subspecs2):
                spec1, spec2 = spec1.copy(), spec2.copy()
                if spec1 == spec2:
                    spec = {'name': name, **rspec, **spec1}
                else:
                    ispec, jspec = (spec1, spec2) if forward else (spec2, spec1)
                    if name is not None:  # e.g. 'ts' or 'tpat'
                        ispec['name'] = name
                        jspec.setdefault('name', None)  # e.g. no 'breakdown'
                    spec = ({**rspec, **spec1}, {**rspec, **spec2})
                ispecs.append(spec)
            rspecs.append(ispecs or [rspec])
        for cspecs, kwargs in divide_specs('col', colspecs, **kwargs):
            # ic(rspecs, cspecs)
            result = general_plot(data, rspecs, cspecs, **kwargs)
            results.append(result)
    result = results[0] if len(results) == 1 else results
    return result


def pattern_plot(data, method=None, shading=True, contours=True, **kwargs):
    """
    Plot averages and standard deviations per row (e.g. maps).

    Parameters
    ----------
    data : xarray.Dataset
        The source dataset.
    method : str or 2-tuple, optional
        The single-variable method(s) to use.
    shading : dict, optional
        Additional shading-only keyword arguments.
    contours : bool or dict, optional
        Whether to include contours or contours-only keyword arguments.
    rowsplit, colsplit : optional
        Passed to `divide_specs`.
    **kwargs
        Passed to `build_specs`.
    """
    # NOTE: Pass e.g. method=('avg', 'var') for custom shading and contour assignment
    # NOTE: For simplicity pass scalar 'outer' and other vectors are used in columns
    if 'breakdown' not in kwargs and 'component' not in kwargs and 'outer' not in kwargs:  # noqa: E501
        raise ValueError('Feedback breakdown not specified.')
    if not isinstance(method := method or 'avg', str):
        method1, method2 = method
    elif method in ('avg', 'med'):
        method1, method2 = method, 'std'
    elif method in ('std', 'var', 'pctile'):
        method1, method2 = method, 'avg'
    else:
        raise ValueError(f'Invalid pattern_plot() method {method!r}.')
    kwargs.update(maxcols=1)  # use custom method assignment
    rowspecs, colspecs, *_, kwargs = build_specs(**kwargs)
    kw_shading = dict(shading) if isinstance(shading, dict) else {}
    kw_shading.update({key: kwargs.pop(key) for key in KEYS_SHADING if key in kwargs})
    kw_contour = dict(contours) if isinstance(contours, dict) else {}
    kw_contour.update({key: kwargs.pop(key) for key in KEYS_CONTOUR if key in kwargs})
    results = []
    for rowspecs, kwargs in divide_specs('row', rowspecs, **kwargs):
        rspecs = []
        for rspec in rowspecs:  # kwargs take precedence
            kw = {key: val for key, val in rspec.items() if key not in KEYS_CONTOUR}
            spec = [{**kw, 'method': method1, **kw_shading}]
            if contours:
                kw = {key: val for key, val in rspec.items() if key not in KEYS_SHADING}
                spec.append({**kw, 'method': method2, **kw_contour})
            rspecs.append(spec)
        cspecs = []  # NOTE: irrelevant keywords for non-cmap figures are ignored
        for cspec in colspecs:
            kw = {key: val for key, val in cspec.items() if key not in KEYS_CONTOUR}
            spec = [kw]
            if contours:
                kw = {key: val for key, val in cspec.items() if key not in KEYS_SHADING}
                spec.append(kw)
            cspecs.append(spec)
        for cspecs, kwargs in divide_specs('col', cspecs, **kwargs):
            # ic(rspecs, cspecs)
            result = general_plot(data, rspecs, cspecs, **kwargs)
            results.append(result)
    result = results[0] if len(results) == 1 else results
    return result


def regression_plot(data, method=None, contours=True, hatching=True, **kwargs):
    """
    Plot two quantifications of constraint relationship per row (e.g. maps).

    Parameters
    ----------
    data : xarray.DataArray
        The data.
    method : str or sequence, optional
        The double-variable method(s) to use.
    contours : bool, optional
        Whether to include contours or contour-only keyword arguments.
    hatching : bool optional
        Whether to include hatching or hatching-only keyword arguments.
    rowsplit, colsplit : optional
        Passed to `divide_specs`.
    base : str, optional
        Similar to `experiment1` but applies over 'outer' arrays.
    **kwargs
        Passed to `build_specs`.
    """
    # NOTE: This permits passing vector 'method' with 'outer' unlike other templates
    # NOTE: This forbids e.g. tuple of levels to specify separate shading and contours
    # TODO: Remove 'base' keyword kludge now that vector 'experiment1' supported
    if 'breakdown' not in kwargs and 'component' not in kwargs and 'outer' not in kwargs:  # noqa: E501
        raise ValueError('Feedback breakdown not specified.')
    method = method or 'slope'
    kwargs.update(maxcols=1, method=method)
    stipple, hatches, levels = _get_props(method=method)
    rowspecs, *colspecs, subspecs1, subspecs2, kwargs = build_specs(**kwargs)
    if len(subspecs1) != 1 or len(subspecs2) != 1:
        raise ValueError(f'Too many constraints {subspecs1} and {subspecs2}. Check outer argument.')  # noqa: E501
    (subspec1,), (subspec2,) = subspecs1, subspecs2
    if subspec2.get('area'):
        subspec = subspec1
    elif subspec1.get('name') in KEYS_VERTICAL and not subspec1.get('plev'):
        subspec = subspec1  # TODO: more complex rules?
    else:
        subspec = subspec2
    if colspecs:  # i.e. single row-column plot
        colspecs, = colspecs
    else:
        colspecs = [{}]
    default = kwargs.pop('base', None)
    keys_both = (*KEYS_SHADING, *KEYS_CONTOUR)
    kw_shading = {key: kwargs.pop(key) for key in KEYS_SHADING if key in kwargs}
    kw_contour = dict(contours) if isinstance(contours, dict) else {}
    kw_contour = {key: kwargs.pop(key) for key in KEYS_CONTOUR if key in kwargs}
    kw_hatching = dict(hatching) if isinstance(hatching, dict) else {}
    results = []
    for rowspecs, kwargs in divide_specs('row', rowspecs, **kwargs):
        rspecs = []
        for rspec in rowspecs:  # WARNING: critical to put overrides in row specs
            ispec = {key: val for key, val in rspec.items() if key not in KEYS_CONTOUR}
            ispec.update(kw_shading)
            base = default or ispec.pop('base', None)
            kw1, kw2 = {**ispec, **subspec1}, {**ispec, **subspec2}
            kw1.update({'experiment': base} if base else {})
            spec = [(kw1, kw2)]  # rows take precedence over columns
            if contours:
                ispec = {key: val for key, val in rspec.items() if key not in KEYS_SHADING}  # noqa: E501
                ispec.update(kw_contour)
                name = ispec.get('name') or subspec.get('name')
                kw = {**ispec, **subspec, 'method': 'avg'}
                kw.update({'name': 'tstd' if name == 'tdev' else name} if name else {})
                spec.append(kw)
            if hatching:
                ispec = {key: val for key, val in rspec.items() if key not in keys_both}
                ispec.update({**kw_hatching, 'levels': levels, 'hatches': hatches})
                kw1 = {**ispec, **subspec1, 'method': stipple}
                kw2 = {**ispec, **subspec2, 'method': stipple}
                spec.append((kw1, kw2))
            rspecs.append(spec)
        cspecs = []
        for cspec in colspecs:
            ispec = {key: val for key, val in cspec.items() if key not in KEYS_CONTOUR}
            base = default or ispec.pop('base', None)
            kw1, kw2 = {**ispec, **subspec1}, {**ispec, **subspec2}
            kw1.update({'experiment': base} if base else {})
            spec = [(kw1, kw2)]
            if contours:  # contour
                ispec = {key: val for key, val in cspec.items() if key not in KEYS_SHADING}  # noqa: E501
                spec.append({**ispec, **subspec})
            if hatching:  # stipple
                ispec = {key: val for key, val in cspec.items() if key not in keys_both}
                spec.append(({**ispec, **subspec1}, {**ispec, **subspec2}))
            cspecs.append(spec)
        for cspecs, kwargs in divide_specs('col', cspecs, **kwargs):
            # ic(rspecs, cspecs)
            result = general_plot(data, rspecs, cspecs, **kwargs)
            results.append(result)
    result = results[0] if len(results) == 1 else results
    return result


def regression_parts(data, method=None, **kwargs):
    """
    Plot average of constraint components and their relationship per row (e.g. maps).

    Parameters
    ----------
    data : xarray.Dataset
        The source dataset.
    method : bool, optional
        The two-variable method to use.
    rowsplit, colsplit : optional
        Passed to `divide_specs`.
    **kwargs
        Passed to `build_specs`.
    """
    # NOTE: This is used for general circulation constraints on feedbacks
    # TODO: Update this. It is out of date with regression_plot.
    if 'breakdown' not in kwargs and 'component' not in kwargs and 'outer' not in kwargs:  # noqa: E501
        raise ValueError('Feedback breakdown not specified.')
    kwargs.update(maxcols=1, method=method)
    rowspecs, colspecs1, colspecs2, kwargs = build_specs(**kwargs)
    if len(colspecs1) != 1 or len(colspecs2) != 1:
        raise ValueError(f'Too many constraints {colspecs1} and {colspecs2}. Check outer argument.')  # noqa: E501
    stipple, hatches, levels = _get_props(method=method)
    kwargs.update(collabels=[None, None, 'Inter-model\nrelationship'])
    rplots = (
        {'method': 'avg', 'symmetric': True, 'cmap': 'ColdHot'},
        {'method': 'std', 'symmetric': False, 'cmap': 'ColdHot'},
    )
    cplots = (
        {'method': method, 'symmetric': True, 'cmap': 'Balance'},
        {'method': stipple, 'levels': levels, 'hatches': hatches, 'colors': 'none'},
    )
    results = []
    for rowspecs, kwargs in divide_specs('row', rowspecs, **kwargs):
        rspecs = rowspecs  # possibly none
        colspecs = [
            [{**colspecs1[0], **spec} for spec in rplots],
            [{**colspecs2[0], **spec} for spec in rplots],
            [({**colspecs1[0], **spec}, {**colspecs2[1], **spec}) for spec in cplots]
        ]
        for cspecs, kwargs in divide_specs('col', colspecs, **kwargs):
            # ic(rspecs, cspecs)
            result = general_plot(data, rspecs, cspecs, **kwargs)
            results.append(result)
    result = results[0] if len(results) == 1 else results
    return result<|MERGE_RESOLUTION|>--- conflicted
+++ resolved
@@ -9,16 +9,8 @@
 from climopy import var, ureg, vreg  # noqa: F401
 from icecream import ic  # noqa: F401
 
-<<<<<<< HEAD
-from .datasets import ALIAS_FEEDBACKS
-from .process import get_data
-from .general import CYCLE_DEFAULT
-from .general import generate_plot
-from . import _warn_coupled
-=======
 from .general import CYCLE_DEFAULT
 from .general import general_plot
->>>>>>> 02ce82de
 
 __all__ = [
     'build_specs',
