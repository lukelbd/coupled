--- conflicted
+++ resolved
@@ -254,13 +254,7 @@
         datas, signs = datas, parts.signs
     else:
         datas, signs = datas[:1], parts.signs[:1]
-<<<<<<< HEAD
-    if combine and parts.relative:
-=======
-    if not operate or not parts.relative:
-        bases = (1 if parts.product else 0,) * len(signs)
-    else:
->>>>>>> 42d77e1e
+    if operate and parts.relative:
         bases = [data.climo.average('area') for data in datas]
     else:
         bases = (1 if parts.product else 0,) * len(signs)
