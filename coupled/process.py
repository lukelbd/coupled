--- conflicted
+++ resolved
@@ -5,11 +5,8 @@
 import itertools
 import math
 import re
-<<<<<<< HEAD
-=======
 from collections import namedtuple
 from pathlib import Path
->>>>>>> 02ce82de
 
 import climopy as climo  # noqa: F401
 import numpy as np
@@ -18,14 +15,7 @@
 from scipy import stats
 from icecream import ic  # noqa: F401
 
-<<<<<<< HEAD
-from .datasets import ALIAS_FEEDBACKS, FEEDBACK_ALIASES, REGEX_FLUX
-from .reduce import _reduce_double, reduce_facets, reduce_general
-from .specs import KEYS_REDUCE
-from .specs import _expand_lists, _group_parts, _ungroup_parts
-=======
 from cmip_data.facets import ENSEMBLES_FLAGSHIP
->>>>>>> 02ce82de
 from cmip_data.feedbacks import FEEDBACK_DEPENDENCIES
 from .reduce import _reduce_datas, reduce_facets, reduce_general
 from .specs import _expand_lists, _expand_parts, _group_parts, _pop_kwargs
